--- conflicted
+++ resolved
@@ -2,11 +2,7 @@
 Resolved CFD-DEM
 ***********************************************
 
-<<<<<<< HEAD
-This subsection contains the parameters related to the resolved CFD-DEM around particles using a **sharp interface immersed boundary method**. This part of the parameter file concerns the usage of ``gls_sharp_navier_stokes_2d`` or ``gls_sharp_navier_stokes_3d``. These solvers can also be used to simulate the flow around static particles. In that case, using this solver eliminates the need to define a conformal mesh for the fluid between the particles.
-=======
 This subsection contains the parameters related to the resolved CFD-DEM around particles using a **sharp interface immersed boundary** (IB) **method**. This part of the parameter file concerns the usage of ``gls_sharp_navier_stokes_2d`` or ``gls_sharp_navier_stokes_3d``. These solvers can also be used to simulate the flow around static particles. In that case, using this solver eliminates the need to define a conformal mesh for the fluid between the particles.
->>>>>>> fadff7f0
 
 .. code-block:: text
 
@@ -26,11 +22,11 @@
 		set DEM coupling frequency                  = 1000
 		set alpha                                   = 1
 
-		
+
 		subsection gravity
 			set Function expression =0;0;0
 		end
-		
+
 		set wall friction coefficient               = 0
 		set wall poisson ratio                      = 0.3
 		set wall restitution coefficient            = 1
@@ -39,7 +35,7 @@
 		set enable lubrication force		    = true
 		set lubrication range max		    = 2
 		set lubrication range min		    = 0.1
-		
+
 		subsection particle info 0
 			set density    = 1
 			subsection position
@@ -63,14 +59,9 @@
 		    	set youngs modulus               = 100000000
 		end
 	end
-	
+
 * The ``number of particles`` is the number of particles simulated by the sharp-edge IB.
 
-<<<<<<< HEAD
-* The ``stencil order`` parameter controls the order of the Lagrange polynomial used to impose the sharp interface immersed boundary condition. The order of the stencil should be higher than or equal to the order of the underlying FEM scheme. We suggest using same order as the velocity field in most cases since it lowers the condition number of the matrix.
-
-* The ``length ratio`` parameter controls the length of the zone used to define the Lagrange polynomial (see `this article <https://www.sciencedirect.com/science/article/pii/S0045793022000780?via%3Dihub>`_ for more details). The length ratio should be kept as small as possible. When using a cartesian homogenous mesh (structured grid), the length ratio should be 1.
-=======
 * The ``stencil order`` parameter controls the order of the Lagrange polynomial used to impose the sharp interface immersed boundary condition. The order of the stencil should be higher than or equal to the order of interpolation of the underlying FEM scheme (e.g. for Q2Q2 elements use ``stencil order=2``). We suggest using the same order as the velocity field in most cases since it improves the condition number of the matrix.
 
 .. note::
@@ -80,30 +71,21 @@
 
 .. tip::
 	A good starting value is twice the average aspect ratio of the elements in the mesh multiplied by the order of the underlying FEM scheme.
->>>>>>> fadff7f0
 
-* The ``assemble Navier-Stokes inside particles`` parameter determines if the Navier-Stokes equations are solved inside the particles or not. If the Navier-Stokes equations are not solved (the parameter is false), the solver will solve a Poisson equation for each variable in the problem. This eliminates the need to define a reference value for the pressure. 
+* The ``assemble Navier-Stokes inside particles`` parameter determines if the Navier-Stokes equations are solved inside the particles or not. If the Navier-Stokes equations are not solved (the parameter is false), the solver will solve a Poisson equation for each variable in the problem. This eliminates the need to define a reference value for the pressure.
 
-* The ``calculate force`` parameter controls if the force is evaluated on each particle. 
+* The ``calculate force`` parameter controls if the force is evaluated on each particle.
 
 * The ``ib force output file`` parameter is the file name where the variables associated with each particle are stored. One file will be created for each particle in the simulation.
 
 * The ``ib particles pvd file`` parameter is the file's name that will be created to animate the particles. This file stores all the variables calculated for each of the particles. This file is compatible with Paraview.
 
 To sharpen the immersed boundary of each particles, a layer of cells around the immersed boundary can be refined forming a hypershell of refined cells.
-<<<<<<< HEAD
-
-* The ``refine mesh inside radius factor`` parameter defines the inside radius of the hypershell that forms the refinement zone around the particles. The radius used is the product between this factor and the particle's radius. For example: with a particle radius of 2 and the inside radius factor of 0.8, the inside radius of the refinement zone would be 1.6. 
-
-* The ``refine mesh outside radius factor`` parameter defines the outside radius of the hypershell that forms the refinement zone around the particles. The radius used is the product between this factor and the particle's radius. For example: with a particle radius of 2 and the outside radius factor of 1.5, the outside radius of the refinement zone would be 3. 
-
-=======
 
 * The ``refine mesh inside radius factor`` parameter defines the inside radius of the hypershell that forms the refinement zone around the particles. The radius used is the product between this factor and the particle's radius. For example: with a particle radius of 2 and the inside radius factor of 0.8, the inside radius of the refinement zone would be 1.6 (see example below).
 
-* The ``refine mesh outside radius factor`` parameter defines the outside radius of the hypershell that forms the refinement zone around the particles. The radius used is the product between this factor and the particle's radius. For example: with a particle radius of 2 and the outside radius factor of 1.5, the outside radius of the refinement zone would be 3 (see example below). 
+* The ``refine mesh outside radius factor`` parameter defines the outside radius of the hypershell that forms the refinement zone around the particles. The radius used is the product between this factor and the particle's radius. For example: with a particle radius of 2 and the outside radius factor of 1.5, the outside radius of the refinement zone would be 3 (see example below).
 
->>>>>>> fadff7f0
 .. warning::
 	When you want to use the hypershell refinement zone around particles, the mesh adaptation type used must be ``kelly``, otherwise no hypershell refinement will happen. See :doc:`../cfd/mesh_adaptation_control` for more details on adaptative mesh refinement.
 
@@ -113,18 +95,11 @@
 .. note::
 	This hypershell zone will systematically be refined at each refinement step until reaching the ``max refinement level`` parameter in :doc:`../cfd/mesh_adaptation_control`.
 
-<<<<<<< HEAD
-* The ``initial refinement`` parameter controls the number the refinement occurs in the hypershell refinement zone around each of the particle before the simulation starts. 
-
-.. note::
-	When using a non-Newtonian fluid, the lubrication force will be automatically deactivated.  
-=======
 .. image:: images/particle_hypershell.png
 	:align: center
 
 
-* The ``initial refinement`` parameter controls the number of refinement cycles in the hypershell refinement zone around every particle before the simulation starts. 
->>>>>>> fadff7f0
+* The ``initial refinement`` parameter controls the number of refinement cycles in the hypershell refinement zone around every particle before the simulation starts.
 
 * The ``integrate motion`` parameter controls if the dynamics equations of the particles are calculated. If this parameter is set to false, the particles remain static.  If ``ìntegrate motion=true`` the position and the velocity will be defined by the particles' position and velocity function.
 
@@ -153,12 +128,12 @@
 * The ``lubrication range max`` parameter defines the distance below which the lubrication force between 2 particles or between a particle and a wall is calculated. The range is defined as a multiple of the smallest cell. The lubrication force model is used to model the force between particles when they are too close to each other to accurately resolve the flow between them.
 
 .. note::
-	When using a non-Newtonian fluid, the lubrication force will be automatically deactivated.  
+	When using a non-Newtonian fluid, the lubrication force will be automatically deactivated.
 
 * The ``lubrication range min`` parameter defines the minimal distance used in the lubrication force calculation. The range is defined as a multiple of the smallest cell. This limits the force that can be applied on a particle since the lubrification force has a singularity when the distance between 2 particles is 0. We use this parameter to define a lower bound on the distance between 2 particles for the force calculation to avoid this singularity. Physically, this distance can be interpreted as the surface roughness of the particles.
 
 .. note::
-    The lubrication force between two particles is expressed by the equation :math:`\mathbf{F_{lub_{ij}}} = \frac{3}{2} \pi \mu_f \left(\frac{d_{p_i} d_{p_j}}{d_{p_i}+d_{p_j}}\right)^2 \frac{1}{y}(\mathbf{v_{ij}}\cdot \mathbf{e_{ij}})\mathbf{e_{ij}}`. Where :math:`\mu_f` is the fluid viscosity, :math:`d_{p_i}` the diameter of the first particle, :math:`d_{p_j}` the diameter of the second particle, :math:`y` the gap between the two particles, :math:`\mathbf{v_{ij}}` the relative velocity of the two particles, :math:`\mathbf{e_{ij}}` the unit vector along the line that joint the centroide of the two particles. In the case of particle wall lubrication force we take the diameter of the second particle to be infinity `[1] <https://doi.org/10.1002/aic.690400418>`_. 
+    The lubrication force between two particles is expressed by the equation :math:`\mathbf{F_{lub_{ij}}} = \frac{3}{2} \pi \mu_f \left(\frac{d_{p_i} d_{p_j}}{d_{p_i}+d_{p_j}}\right)^2 \frac{1}{y}(\mathbf{v_{ij}}\cdot \mathbf{e_{ij}})\mathbf{e_{ij}}`. Where :math:`\mu_f` is the fluid viscosity, :math:`d_{p_i}` the diameter of the first particle, :math:`d_{p_j}` the diameter of the second particle, :math:`y` the gap between the two particles, :math:`\mathbf{v_{ij}}` the relative velocity of the two particles, :math:`\mathbf{e_{ij}}` the unit vector along the line that joint the centroide of the two particles. In the case of particle wall lubrication force we take the diameter of the second particle to be infinity `[1] <https://doi.org/10.1002/aic.690400418>`_.
     This model requires a constant viscosity and density of the fluid.
 
 The following parameter and subsection are all inside the subsection ``particle info 0`` and have to be redefined for all particles separatly.
@@ -167,7 +142,7 @@
 
 
 
-* The subsection ``position`` defines the initial value of the particle position if the parameter ``integrate motion=true``. Otherwise, it defines the particle's position at all points in time. This position is expressed as a function that can evolve in time. Each component of the ``Function expression`` corresponds to the value of coordinate X, Y, and Z. 
+* The subsection ``position`` defines the initial value of the particle position if the parameter ``integrate motion=true``. Otherwise, it defines the particle's position at all points in time. This position is expressed as a function that can evolve in time. Each component of the ``Function expression`` corresponds to the value of coordinate X, Y, and Z.
 
 * The subsection ``velocity`` defines the initial value of the particle velocity if the parameter ``integrate motion=true``. Otherwise, it defines the particle's velocity at all points in time. This velocity is expressed as a function that can evolve in time. Each component of the ``Function expression`` corresponds to the value of its component in the X, Y, and Z direction.
 
@@ -191,55 +166,18 @@
 
 * The ``youngs modulus`` parameter is the Young's modulus of the particle's material. This parameter is used to define the nonlinear spring constant used when a particle impacts a wall.
 
-<<<<<<< HEAD
-
-Box refinement
----------------------
-For a particle to be accounted for in the fluid mesh, it has to overlap one or more vertices on a wall of this fluid mesh. If the initial mesh is too coarse in regards to the particle size, the particle may not be captured if it does not intersect the outer mesh walls.
-To avoid this, you can specify a region in the fluid domain where you want the mesh to be finer. To do so, a box refinement can be added with the following example parameters:
-
-.. code-block:: text
-
-	subsection  box refinement
-		subsection 
-			set type                 = dealii
-			set grid type            = subdivided_hyper_rectangle
-			set grid arguments       = 2,2,2: -1,-1,-1 : 1,1,1 : true
-			set initial refinement   = 0
-		end
-		set initial refinement   = 3
-	end
-
-* The ``mesh`` subsection allows to define the region in which the fluid mesh needs to be refined. A cell in the fluid mesh will be refined if at least one of its dofs is located within the outer boundaries of the box. Therefore, in this example, for every cell of the fluid mesh that has at least one of its dofs located in the cube located between (-1, -1, -1) and (1,1,1) will be refined. For more information on meshes, see :doc:`../cfd/mesh`. 
-
-.. note::
-	The initial refinement of the ``subdivided_hyper_rectangle`` will not have any impact on the refinement of the fluid mesh, since only its shape and outer walls location are taken into account.
-
-* The ``initial refinement`` parameter in the ``box refinement`` subsection will dictate the number of times the fluid mesh cells inside the box will be refined. 
-
-
-Mesh refinement
----------------------
-The mesh is refined on multiple occasions during the simulations, and it can me slightly confusing to understand the sequence of refinement. There are 3 pre-simulation refinement steps. The one that occurs first is the **global mesh refinement**. It is set by the ``initial refinement`` parameter in the ``mesh`` subsection. 
-The second refinement occuring is inside the **box refinement zone**, set by the ``initial refinement`` in the ``box refinement`` subsection. Lastly, the **particle hypershell zone** is refined, defnied by the ``initial refinement`` parameter in the ``particles`` subsection.
-Therefore, the hypershell zone around each particle is refined ``mesh``:``initial refinement`` + ``box``:``initial refinement`` + ``particle``:``initial refinement`` times before the simulations starts.
-
-.. note::
-	If the ``max refinement level`` parameter in the ``adaptation condtrol`` subsection is smaller than the summation of all initial refinement parameters, no cell can be refined more than ``max refinement level``. Note that it does not mean that the refinement stops, meaning that there can be other cells that are refined to the ``max refinement level``, but no cell can be refined more than this. 
-=======
 .. tip::
 	For a particle to be accounted for in the fluid mesh, it has to overlap one or more vertices of this fluid mesh. If the initial mesh is too coarse in regards to the particle size, the particle may not be captured if it does not intersect the outer mesh walls. To avoid this, a box refinement can be added around the particle (See Box refinement documentation).
 
 Mesh refinement
 ---------------------
-The mesh is refined on multiple occasions during the simulations, and it can be slightly confusing to understand the sequence of refinement. There are 3 pre-simulation refinement steps. The one that occurs first is the **global mesh refinement**. It is set by the ``initial refinement`` parameter in the ``mesh`` subsection. 
+The mesh is refined on multiple occasions during the simulations, and it can be slightly confusing to understand the sequence of refinement. There are 3 pre-simulation refinement steps. The one that occurs first is the **global mesh refinement**. It is set by the ``initial refinement`` parameter in the ``mesh`` subsection.
 The second refinement occuring is inside the **box refinement zone**, set by the ``initial refinement`` in the ``box refinement`` subsection. Lastly, the **particle hypershell zone** is refined, defined by the ``initial refinement`` parameter in the ``particles`` subsection.
 Therefore, the hypershell zone around each particle is refined ``mesh``:``initial refinement`` + ``box``:``initial refinement`` + ``particle``:``initial refinement`` times before the simulations starts.
 
 .. note::
-	If the ``max refinement level`` parameter in the ``adaptation control`` subsection is smaller than the summation of all initial refinement parameters, no cell can be refined more than ``max refinement level``. Note that it does not mean that the refinement stops, meaning that there can be other cells that are refined to the ``max refinement level``, but no cell can be refined more than this. 
->>>>>>> fadff7f0
+	If the ``max refinement level`` parameter in the ``adaptation control`` subsection is smaller than the summation of all initial refinement parameters, no cell can be refined more than ``max refinement level``. Note that it does not mean that the refinement stops, meaning that there can be other cells that are refined to the ``max refinement level``, but no cell can be refined more than this.
 
 Reference
 ---------------
-[1] Kim, Sangtae, and Seppo J. Karrila. Microhydrodynamics: principles and selected applications. Courier Corporation, 2013. `DOI <https://doi.org/10.1002/aic.690400418>`_.
+[1] Kim, Sangtae, and Seppo J. Karrila. Microhydrodynamics: principles and selected applications. Courier Corporation, 2013. `DOI <https://doi.org/10.1002/aic.690400418>`_.