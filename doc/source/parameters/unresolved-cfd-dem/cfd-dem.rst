***********************************************
CFD-DEM
***********************************************
This subsection includes parameters related to multiphase flow simulations using the both the gls_vans solver and the cfd-dem_coupling solver within Lethe.

.. code-block:: text

   subsection cfd-dem
      set grad div = true
      set void fraction time derivative = true
      set interpolated void fraction = true
      set vans model = modelA
      set drag force = true
      set drag model = dallavalle
      set saffman lift force = false
      set magnus lift force = false
      set buoyancy force = true
      set shear force = true
      set pressure force = true
      set post processing = false
      set coupling frequency = 100
      set inlet boundary id = 2
      set outlet boundary id = 3
      set implicit stabilization = true
      set grad-div length scale = 1
   end


* The ``grad div`` parameter allows the enabling of the grad div stabilization for the Volume Averaged Navier Stokes equations `[1] <https://doi.org/10.1016/j.softx.2020.100579>`_. This allows for a much better mass conservation of the system.
* The ``void fraction time derivative`` parameter allows us to choose whether or not we want to account for the time derivative of the void fraction or take it equal to zero.
* The ``interpolated void fraction`` parameter allows us choose whether the void fraction used to calculate drag is the cell void fraction or the one interpolated at the position of the particle (Using the cell void fraction to calculate drag on each particle instead of the interpolated one is currently under investigation).
* The ``vans model`` parameter allows us to choose between the vans Model A or Model B. Details about the differences between the models are provided in Lethe's unresolved CFD-DEM theory guide :doc:`../../theory/unresolved_cfd-dem/unresolved_cfd-dem`.
* The ``drag force``, ``saffman lift force``, ``magnus lift force``, ``buoyancy force``, ``shear force``, and ``pressure force`` parameters allow us to enable or disable the respective forces in a cfd-dem simulation.

.. note::
    By setting ``set saffman lift force = true``, the applied Saffman lift force model is the often called Saffman-Mei model, developed by Mei (1992) `[2] <https://doi.org/10.1016/0301-9322(92)90012-6>`_ as an extension of the work by Saffman (1968) `[3] <https://doi.org/10.1017/S0022112065000824>`_. A complete description of the model is provided by Crowe et al. (2010) `[4] <https://doi.org/10.1201/b11103>`_.

<<<<<<< HEAD
.. note::
    By setting ``set magnus lift force = true``, the applied Magnus lift force model is detailed by Crowe et al. (2010) `[4] <https://doi.org/10.1201/b11103>`_, following the recommendation of using the correlation by Oesterlé & Dinh (1998) `[5] <https://doi.org/10.1007/s003480050203>`_ for :math:`1 < \Omega < 6` and :math:`10 < Re_p < 140`. :math:`\Omega` is calculated as:

    .. math::
        \Omega = \frac{d_p \omega}{2 \left | u - v \right |}

    where :math:`\omega` is the angular velocity of the particle.

* The ``drag model`` parameter allows one to choose the type of drag model to be implemented for the calculation of the drag force between the particles and the fluids. Available drag models at the time are

.. csv-table::
   :file: tables/drag_models_unresolved_cfd-dem.csv
   :header-rows: 1

=======
* The ``drag model`` parameter allows one to choose the type of drag model to be implemented for the calculation of the drag force between the particles and the fluids. Available drag models at the time of writing are: Di Felice `[5] <https://doi.org/10.1016/0301-9322(94)90011-6>`_, Rong `[6] <https://doi.org/10.1016/j.ces.2013.05.036>`_, Dallavalle `[7] <https://doi.org/10.1080/07373937.2010.482714>`_, Koch and Hill `[8] <https://doi.org/10.1016/j.ces.2013.05.014>`_, Beetstra `[9] <https://doi.org/10.1016/j.ijmultiphaseflow.2020.103425>`_, and Gidaspow `[10] <https://doi.org/10.1016/j.powtec.2019.10.058>`_.
>>>>>>> 2212c29f
* The ``post processing`` parameter, when enabled, allows the calculation of the pressure drop, void fraction in the packed region, and the mass conservation in a packed bed at each time step.
* The ``coupling frequency`` parameter is only applicable for the cfd-dem solver and it determines the number of DEM iterations per 1 CFD iteration.

.. note::
   The ``coupling frequency`` parameter is used to calculate the dem time step as it is not explicitly determined in the parameter file. It is calculated as: 

   .. math::
      \Delta t_{DEM} = \frac{\Delta t_{CFD}}{coupling frequency}

* The ``inlet boundary`` and ``outlet boundary`` parameters allow us to specify the ID of the inlet and outlet for pressure drop calculations.
* The ``implicit stabilization`` parameter determines whether or not we calculate the :math:`\tau` for the SUPG/PSPG stabilization and the :math:`\gamma` for the grad-div stabilization using the current velocity (implicit stabilization) or the velocity at the previous time step (explicit stabilization). By default, this is set to true. If difficulties are encountered in the convergence of the non-linear solver, a good practice is to set this to false.
* The ``grad-div length scale`` parameter determines the value of the length scale constant :math:`c^*` in the calculation of :math:`\gamma = \nu + c^* \mathbf{u}`.

.. tip::
   Experience shows that simulations are more numerically stable when the ``grad-div length scale`` is of the same length as the characteristic length of the flow. For example, for a pipe, the recommended value for the ``grad-div length scale`` would be the pipe's diameter.

`[1] <https://doi.org/10.1016/j.softx.2020.100579>`_ B. Blais, L. Barbeau, V. Bibeau, S. Gauvin, T. E. Geitani, S. Golshan, R. Kamble, G. Mirakhori, J. Chaouki, Lethe: An open-source parallel high- order adaptative cfd solver for incompressible flows, SoftwareX 12 100579, 2020.

`[2] <https://doi.org/10.1016/0301-9322(92)90012-6>`_ R. Mei, An approximate expression for the shear lift force on a spherical particle at finite Reynolds number. International Journal of Multiphase Flow, v. 18, n. 1, p. 145-147, 1992.

`[3] <https://doi.org/10.1017/S0022112065000824>`_ P. G. Saffman, The lift on a small sphere in a slow shear flow. Journal of fluid mechanics, v. 22, n. 2, p. 385-400, 1965.

`[4] <https://doi.org/10.1201/b11103>`_ C.T. Crowe, J.D. Schwarzkopf, M. Sommerfeld, Y. Tsuji, . Multiphase Flows with Droplets and Particles (2nd ed.). CRC Pres, 2011.

`[5] <https://doi.org/10.1007/s003480050203>`_ B. Oesterlé, T. Dinh, Experiments on the lift of a spinning sphere in a range of intermediate Reynolds numbers. Experiments in Fluids 25, 16–22, 1998.

`[6] <https://doi.org/10.1016/0301-9322(94)90011-6>`_ R. Di Felice, The voidage function for fluid-particle interaction systems. International journal of multiphase flow 20 (1), 153–159, 1994.

`[7] <https://doi.org/10.1016/j.ces.2013.05.036>`_ L. Rong, K. Dong, A. Yu, Lattice-boltzmann simulation of fluid flow through packed beds of uniform spheres: Effect of porosity, Chemical engineering science 99, 44–58, 2013.

`[8] <https://doi.org/10.1080/07373937.2010.482714>`_ W. Sobieski. Drag Coefficient in Solid–Fluid System Modeling with the Eulerian Multiphase Model. Drying Technology, 29, 111-125, 2011.

`[9] <https://doi.org/10.1016/j.ces.2013.05.014>`_  D. Jajcevic, E. Siegmann, C. Radeke, J. G. Khinast, Large-scale cfd–dem simulations of fluidized granular systems. Chemical Engineering Science 98, 298–310, 2013.

`[10] <https://doi.org/10.1016/j.ijmultiphaseflow.2020.103425>`_ Tim M.J. Nijssen, Hans A.M. Kuipers, Jan van der Stel, Allert T. Adema, Kay A. Buist, Complete liquid-solid momentum coupling for unresolved CFD-DEM simulations, International Journal of Multiphase Flow, Volume 132, 2020.

<<<<<<< HEAD
`[11] <https://books.google.ca/books?id=fHecceQyaYkC&lpg=PP1&ots=uhExYvWrkv&lr&hl=pt-BR&pg=PP1#v=onepage&q&f=false>`_ D. Gidaspow. Multiphase flow and fluidization: continuum and kinetic theory descriptions. Academic press, 1994.
=======
`[10] <https://doi.org/10.1016/j.powtec.2019.10.058>`_ Marchelli, F., Hou, Q., Bosio, B., Arato, E., & Yu, A. (2020). Comparison of different drag models in CFD-DEM simulations of spouted beds. Powder Technology, 360, 1253-1270.
>>>>>>> 2212c29f
<|MERGE_RESOLUTION|>--- conflicted
+++ resolved
@@ -35,7 +35,6 @@
 .. note::
     By setting ``set saffman lift force = true``, the applied Saffman lift force model is the often called Saffman-Mei model, developed by Mei (1992) `[2] <https://doi.org/10.1016/0301-9322(92)90012-6>`_ as an extension of the work by Saffman (1968) `[3] <https://doi.org/10.1017/S0022112065000824>`_. A complete description of the model is provided by Crowe et al. (2010) `[4] <https://doi.org/10.1201/b11103>`_.
 
-<<<<<<< HEAD
 .. note::
     By setting ``set magnus lift force = true``, the applied Magnus lift force model is detailed by Crowe et al. (2010) `[4] <https://doi.org/10.1201/b11103>`_, following the recommendation of using the correlation by Oesterlé & Dinh (1998) `[5] <https://doi.org/10.1007/s003480050203>`_ for :math:`1 < \Omega < 6` and :math:`10 < Re_p < 140`. :math:`\Omega` is calculated as:
 
@@ -44,15 +43,13 @@
 
     where :math:`\omega` is the angular velocity of the particle.
 
-* The ``drag model`` parameter allows one to choose the type of drag model to be implemented for the calculation of the drag force between the particles and the fluids. Available drag models at the time are
+* The ``drag model`` parameter allows one to choose the type of drag model to be implemented for the calculation of the drag force between the particles and the fluids. Available drag models at the time are:
 
 .. csv-table::
    :file: tables/drag_models_unresolved_cfd-dem.csv
    :header-rows: 1
+   :align: center
 
-=======
-* The ``drag model`` parameter allows one to choose the type of drag model to be implemented for the calculation of the drag force between the particles and the fluids. Available drag models at the time of writing are: Di Felice `[5] <https://doi.org/10.1016/0301-9322(94)90011-6>`_, Rong `[6] <https://doi.org/10.1016/j.ces.2013.05.036>`_, Dallavalle `[7] <https://doi.org/10.1080/07373937.2010.482714>`_, Koch and Hill `[8] <https://doi.org/10.1016/j.ces.2013.05.014>`_, Beetstra `[9] <https://doi.org/10.1016/j.ijmultiphaseflow.2020.103425>`_, and Gidaspow `[10] <https://doi.org/10.1016/j.powtec.2019.10.058>`_.
->>>>>>> 2212c29f
 * The ``post processing`` parameter, when enabled, allows the calculation of the pressure drop, void fraction in the packed region, and the mass conservation in a packed bed at each time step.
 * The ``coupling frequency`` parameter is only applicable for the cfd-dem solver and it determines the number of DEM iterations per 1 CFD iteration.
 
@@ -89,8 +86,4 @@
 
 `[10] <https://doi.org/10.1016/j.ijmultiphaseflow.2020.103425>`_ Tim M.J. Nijssen, Hans A.M. Kuipers, Jan van der Stel, Allert T. Adema, Kay A. Buist, Complete liquid-solid momentum coupling for unresolved CFD-DEM simulations, International Journal of Multiphase Flow, Volume 132, 2020.
 
-<<<<<<< HEAD
-`[11] <https://books.google.ca/books?id=fHecceQyaYkC&lpg=PP1&ots=uhExYvWrkv&lr&hl=pt-BR&pg=PP1#v=onepage&q&f=false>`_ D. Gidaspow. Multiphase flow and fluidization: continuum and kinetic theory descriptions. Academic press, 1994.
-=======
-`[10] <https://doi.org/10.1016/j.powtec.2019.10.058>`_ Marchelli, F., Hou, Q., Bosio, B., Arato, E., & Yu, A. (2020). Comparison of different drag models in CFD-DEM simulations of spouted beds. Powder Technology, 360, 1253-1270.
->>>>>>> 2212c29f
+`[11] <https://doi.org/10.1016/j.powtec.2019.10.058>`_ F. Marchelli, Q. Hou, B.Bosio, E. Arato, & A. Yu, Comparison of different drag models in CFD-DEM simulations of spouted beds. Powder Technology, 360, 1253-1270, 2020.