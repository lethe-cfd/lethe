--- conflicted
+++ resolved
@@ -18,11 +18,8 @@
    force_and_torque
    post_processing
    timer
-<<<<<<< HEAD
+   non-linear_solver_control
    linear_solver_control
-=======
-   non-linear_solver_control
->>>>>>> d91e0a6d
    multiphysics
    boundary_conditions_multiphysics
    nitsche
