# Listing of Parameters
# ---------------------
# --------------------------------------------------
# Simulation and IO Control
#---------------------------------------------------

subsection simulation control
  set time step        = 1e-6
  set time end         = 3
  set log frequency    = 10000
  set output frequency = 10000
end

# --------------------------------------------------
# Model parameters
#---------------------------------------------------

subsection model parameters
  set contact detection method                = dynamic
  set dynamic contact search size coefficient = 0.7
  set neighborhood threshold                  = 1.5
  set particle particle contact force method  = hertz_mindlin_limit_overlap
  set particle wall contact force method      = nonlinear
  set integration method                      = velocity_verlet
  set rolling resistance torque method        = constant_resistance
end

#---------------------------------------------------
# Physical Properties
#---------------------------------------------------

subsection lagrangian physical properties
<<<<<<< HEAD
    set gx            		 			= 0.0
    set gy            		 			= -9.81
    set number of particle types	                = 1
    	subsection particle type 0
		set size distribution type		= uniform
    		set diameter            	 	= 0.005
		set number				= 150
    		set density particles  	 		= 2000
    		set young modulus particles         	= 100000000
    		set poisson ratio particles          	= 0.3
    		set restitution coefficient particles	= 0.9
    		set friction coefficient particles      = 0.3
	end
    set young modulus wall            			= 100000000
    set poisson ratio wall            			= 0.3
    set restitution coefficient wall           		= 0.9
    set friction coefficient wall         		= 0.3
=======
  set gx                       = 0.0
  set gy                       = -9.81
  set number of particle types = 1
  subsection particle type 0
    set size distribution type            = uniform
    set diameter                          = 0.005
    set number                            = 150
    set density particles                 = 2000
    set young modulus particles           = 100000000
    set poisson ratio particles           = 0.3
    set restitution coefficient particles = 0.9
    set friction coefficient particles    = 0.3
  end
  set young modulus wall           = 100000000
  set poisson ratio wall           = 0.3
  set restitution coefficient wall = 0.9
  set friction coefficient wall    = 0.3
>>>>>>> 0914a0d9
end

#---------------------------------------------------
# Insertion Info
#---------------------------------------------------

subsection insertion info
  set insertion method                               = non_uniform
  set inserted number of particles at each time step = 50
  set insertion frequency                            = 1000000
  set insertion box minimum x                        = -0.05
  set insertion box minimum y                        = 0
  set insertion box maximum x                        = 0.05
  set insertion box maximum y                        = 0.07
  set insertion distance threshold                   = 2
  set insertion random number range                  = 0.75
  set insertion random number seed                   = 19
end

#---------------------------------------------------
# Mesh
#---------------------------------------------------

subsection mesh
  set type                                = dealii
  set grid type                           = hyper_ball
  set grid arguments                      = 0.0, 0.0 : 0.1 : false
  set initial refinement                  = 3
  set expand particle-wall contact search = true
end<|MERGE_RESOLUTION|>--- conflicted
+++ resolved
@@ -30,25 +30,6 @@
 #---------------------------------------------------
 
 subsection lagrangian physical properties
-<<<<<<< HEAD
-    set gx            		 			= 0.0
-    set gy            		 			= -9.81
-    set number of particle types	                = 1
-    	subsection particle type 0
-		set size distribution type		= uniform
-    		set diameter            	 	= 0.005
-		set number				= 150
-    		set density particles  	 		= 2000
-    		set young modulus particles         	= 100000000
-    		set poisson ratio particles          	= 0.3
-    		set restitution coefficient particles	= 0.9
-    		set friction coefficient particles      = 0.3
-	end
-    set young modulus wall            			= 100000000
-    set poisson ratio wall            			= 0.3
-    set restitution coefficient wall           		= 0.9
-    set friction coefficient wall         		= 0.3
-=======
   set gx                       = 0.0
   set gy                       = -9.81
   set number of particle types = 1
@@ -66,7 +47,6 @@
   set poisson ratio wall           = 0.3
   set restitution coefficient wall = 0.9
   set friction coefficient wall    = 0.3
->>>>>>> 0914a0d9
 end
 
 #---------------------------------------------------
