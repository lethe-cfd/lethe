# Listing of Parameters
# ---------------------
# --------------------------------------------------
# Simulation and IO Control
#---------------------------------------------------

subsection simulation control
  set time step        = 1e-5
  set time end         = 40
  set log frequency    = 1000
  set output frequency = 1000
end

#---------------------------------------------------
# Restart
#---------------------------------------------------

subsection restart
  set checkpoint = true
  set filename   = sliding_restart
  set frequency  = 100000
end

# --------------------------------------------------
# Model parameters
#---------------------------------------------------

subsection model parameters
  set contact detection method                = dynamic
  set dynamic contact search size coefficient = 0.8
  set load balance method                     = frequent
  set load balance frequency                  = 100000
  set neighborhood threshold                  = 1.3
  set particle particle contact force method  = hertz_mindlin_limit_overlap
  set particle wall contact force method      = nonlinear
  set integration method                      = velocity_verlet
end

#---------------------------------------------------
# Physical Properties
#---------------------------------------------------

subsection lagrangian physical properties
<<<<<<< HEAD
    set gx            		 			= 0.0
    set gy            		 			= 0.0
    set gz            		 			= -9.81
    set number of particle types	                = 1
    	subsection particle type 0
		set size distribution type		= uniform
    		set diameter            	 	= 0.005833
		set number				= 132300
    		set density particles            	= 600
    		set young modulus particles         	= 5000000
    		set poisson ratio particles          	= 0.5
    		set restitution coefficient particles	= 0.7
    		set friction coefficient particles      = 0.5
	end
    set young modulus wall            			= 5000000
    set poisson ratio wall            			= 0.5
    set restitution coefficient wall           		= 0.7
    set friction coefficient wall         		= 0.5
=======
  set gx                       = 0.0
  set gy                       = 0.0
  set gz                       = -9.81
  set number of particle types = 1
  subsection particle type 0
    set size distribution type            = uniform
    set diameter                          = 0.005833
    set number                            = 132300
    set density particles                 = 600
    set young modulus particles           = 5000000
    set poisson ratio particles           = 0.5
    set restitution coefficient particles = 0.7
    set friction coefficient particles    = 0.5
    set rolling friction particles        = 0.01
  end
  set young modulus wall           = 5000000
  set poisson ratio wall           = 0.5
  set restitution coefficient wall = 0.7
  set friction coefficient wall    = 0.5
  set rolling friction wall        = 0.01
>>>>>>> 0914a0d9
end

#---------------------------------------------------
# Insertion Info
#---------------------------------------------------

subsection insertion info
  set insertion method                               = non_uniform
  set inserted number of particles at each time step = 20000
  set insertion frequency                            = 20000
  set insertion box minimum x                        = -0.37
  set insertion box minimum y                        = -0.042
  set insertion box minimum z                        = 0.9
  set insertion box maximum x                        = 0.37
  set insertion box maximum y                        = 0.007
  set insertion box maximum z                        = 1.09
  set insertion distance threshold                   = 1.5
  set insertion random number range                  = 0.1
  set insertion random number seed                   = 19
end

#---------------------------------------------------
# Mesh
#---------------------------------------------------

subsection mesh
  set type                = gmsh
  set file name           = ./silo-Golshan.msh
  set check diamond cells = true
  set initial refinement  = 1
end

#---------------------------------------------------
# Floating Walls
#---------------------------------------------------

subsection floating walls
  set number of floating walls = 1
  subsection wall 0
    subsection point on wall
      set x = 0
      set y = 0
      set z = 0
    end
    subsection normal vector
      set nx = 0
      set ny = 0
      set nz = 1
    end
    set start time = 0
    set end time   = 4
  end
end<|MERGE_RESOLUTION|>--- conflicted
+++ resolved
@@ -41,26 +41,6 @@
 #---------------------------------------------------
 
 subsection lagrangian physical properties
-<<<<<<< HEAD
-    set gx            		 			= 0.0
-    set gy            		 			= 0.0
-    set gz            		 			= -9.81
-    set number of particle types	                = 1
-    	subsection particle type 0
-		set size distribution type		= uniform
-    		set diameter            	 	= 0.005833
-		set number				= 132300
-    		set density particles            	= 600
-    		set young modulus particles         	= 5000000
-    		set poisson ratio particles          	= 0.5
-    		set restitution coefficient particles	= 0.7
-    		set friction coefficient particles      = 0.5
-	end
-    set young modulus wall            			= 5000000
-    set poisson ratio wall            			= 0.5
-    set restitution coefficient wall           		= 0.7
-    set friction coefficient wall         		= 0.5
-=======
   set gx                       = 0.0
   set gy                       = 0.0
   set gz                       = -9.81
@@ -81,7 +61,6 @@
   set restitution coefficient wall = 0.7
   set friction coefficient wall    = 0.5
   set rolling friction wall        = 0.01
->>>>>>> 0914a0d9
 end
 
 #---------------------------------------------------
