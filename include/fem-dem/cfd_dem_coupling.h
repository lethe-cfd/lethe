--- conflicted
+++ resolved
@@ -18,35 +18,30 @@
 #ifndef lethe_dem_cfd_coupling_h
 #define lethe_dem_cfd_coupling_h
 
-#include <solvers/navier_stokes_scratch_data.h>
+#include <deal.II/base/work_stream.h>
+
+#include <deal.II/dofs/dof_tools.h>
+
+#include <deal.II/fe/mapping_q.h>
+
+#include <deal.II/grid/grid_generator.h>
+
+#include <deal.II/numerics/vector_tools.h>
 
 #include <dem/dem.h>
 #include <dem/dem_solver_parameters.h>
 #include <dem/find_contact_detection_step.h>
 #include <fem-dem/cfd_dem_simulation_parameters.h>
 #include <fem-dem/gls_vans.h>
-
-#include <deal.II/base/work_stream.h>
-
-#include <deal.II/dofs/dof_tools.h>
-
-#include <deal.II/fe/mapping_q.h>
-
-#include <deal.II/grid/grid_generator.h>
-
-#include <deal.II/numerics/vector_tools.h>
+#include <solvers/navier_stokes_scratch_data.h>
 
 using namespace dealii;
 
 template <int dim>
 class CFDDEMSolver : public GLSVANSSolver<dim>
 {
-<<<<<<< HEAD
   using FuncPtrType = bool (CFDDEMSolver<dim>::*)(const unsigned int &counter);
   FuncPtrType check_contact_search_step;
-=======
-  using FuncPtrType = bool (CFDDEMSolver<dim>::*)();
->>>>>>> 5e68341a
   FuncPtrType check_load_balance_step;
 
 public:
@@ -94,41 +89,26 @@
    * Finds load-balance step for single-step load-balance
    */
   inline bool
-<<<<<<< HEAD
   check_load_balance_once(const unsigned int & /*counter*/);
-=======
-  check_load_balance_once();
->>>>>>> 5e68341a
 
   /**
    * For cases where load balance method is equal to none
    */
   inline bool
-<<<<<<< HEAD
   no_load_balance(const unsigned int & /*counter*/);
-=======
-  no_load_balance();
->>>>>>> 5e68341a
 
   /**
    * Finds load-balance step for frequent load-balance
    */
   inline bool
-<<<<<<< HEAD
   check_load_balance_frequent(const unsigned int & /*counter*/);
-=======
-  check_load_balance_frequent();
->>>>>>> 5e68341a
+
 
   /**
    * Finds load-balance step for dynamic load-balance
    */
   inline bool
-<<<<<<< HEAD
   check_load_balance_dynamic(const unsigned int & /*counter*/);
-=======
-  check_load_balance_dynamic();
->>>>>>> 5e68341a
 
 protected:
 private:
@@ -191,19 +171,6 @@
    */
   bool
   check_contact_search_step_dynamic(const unsigned int & /*counter*/);
-
-
-  /**
-   * Finds whether or not its a load balancing step
-   */
-  inline bool
-  check_load_balancing_step();
-
-  /**
-   * Finds whether or not its a load balancing step
-   */
-  inline bool
-  check_load_balancing_step();
 
   /**
    * @brief Updates moment of inertia container after sorting particles
@@ -265,11 +232,7 @@
 
 
   unsigned int                coupling_frequency;
-<<<<<<< HEAD
   bool                        contact_detection_step;
-=======
-  bool                        contact_detection_step = false;
->>>>>>> 5e68341a
   bool                        checkpoint_step;
   bool                        load_balance_step;
   std::vector<Tensor<1, dim>> momentum;
