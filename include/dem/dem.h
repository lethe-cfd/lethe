/* ---------------------------------------------------------------------
 *
 * Copyright (C) 2019 - 2020 by the Lethe authors
 *
 * This file is part of the Lethe library
 *
 * The Lethe library is free software; you can use it, redistribute
 * it, and/or modify it under the terms of the GNU Lesser General
 * Public License as published by the Free Software Foundation; either
 * version 2.1 of the License, or (at your option) any later version.
 * The full text of the license can be found in the file LICENSE at
 * the top level of the Lethe distribution.
 *
 * ---------------------------------------------------------------------

 *
 * Author: Bruno Blais, Shahab Golshan, Polytechnique Montreal, 2019-
 */

#include <deal.II/base/tensor.h>
#include <deal.II/base/timer.h>

#include <deal.II/distributed/tria.h>

#include <deal.II/fe/mapping_q.h>

#include <deal.II/particles/particle_handler.h>

#include <core/pvd_handler.h>
#include <dem/dem_properties.h>
#include <dem/dem_solver_parameters.h>
#include <dem/explicit_euler_integrator.h>
#include <dem/find_boundary_cells_information.h>
#include <dem/find_cell_neighbors.h>
#include <dem/find_contact_detection_step.h>
#include <dem/find_maximum_particle_size.h>
#include <dem/gear3_integrator.h>
#include <dem/input_parameter_inspection.h>
#include <dem/integrator.h>
#include <dem/localize_contacts.h>
#include <dem/locate_ghost_particles.h>
#include <dem/locate_local_particles.h>
#include <dem/non_uniform_insertion.h>
#include <dem/particle_point_line_broad_search.h>
#include <dem/particle_point_line_contact_force.h>
#include <dem/particle_point_line_fine_search.h>
#include <dem/pp_broad_search.h>
#include <dem/pp_contact_force.h>
#include <dem/pp_contact_info_struct.h>
#include <dem/pp_fine_search.h>
#include <dem/pp_linear_force.h>
#include <dem/pp_nonlinear_force.h>
#include <dem/print_initial_information.h>
#include <dem/pw_broad_search.h>
#include <dem/pw_contact_force.h>
#include <dem/pw_contact_info_struct.h>
#include <dem/pw_fine_search.h>
#include <dem/pw_linear_force.h>
#include <dem/pw_nonlinear_force.h>
#include <dem/read_checkpoint.h>
#include <dem/read_mesh.h>
#include <dem/uniform_insertion.h>
#include <dem/velocity_verlet_integrator.h>
#include <dem/visualization.h>
#include <dem/write_checkpoint.h>

#include <fstream>
#include <iostream>
#include <unordered_set>

#ifndef Lethe_DEM_h
#  define Lethe_DEM_h

/**
 * The DEM class which initializes all the required parameters and iterates over
 * the DEM iterator
 */
template <int dim>
class DEMSolver
{
  using FuncPtrType = bool (DEMSolver<dim>::*)();
  FuncPtrType check_contact_search_step;
  FuncPtrType check_load_balance_step;

public:
  DEMSolver(DEMSolverParameters<dim> dem_parameters);

  /**
   * Initialiazes all the required parameters and iterates over the DEM iterator
   * (DEM engine).
   */
  void
  solve();

private:
  /**
   * The cell_weight() function indicates to the triangulation how much
   * computational work is expected to happen on this cell, and consequently
   * how the domain needs to be partitioned so that every MPI rank receives a
   * roughly equal amount of work (potentially not an equal number of cells).
   * While the function is called from the outside, it is connected to the
   * corresponding signal from inside this class, therefore it can be private.
   * This function is the key component that allow us to dynamically balance the
   * computational load. The function attributes a weight to
   * every cell that represents the computational work on this cell. Here the
   * majority of work is expected to happen on the particles, therefore the
   * return value of this function (representing "work for this cell") is
   * calculated based on the number of particles in the current cell.
   * The function is connected to the cell_weight() signal inside the
   * triangulation, and will be called once per cell, whenever the triangulation
   * repartitions the domain between ranks (the connection is created inside the
   * particles_generation() function of this class).
   */
  unsigned int
  cell_weight(
    const typename parallel::distributed::Triangulation<dim>::cell_iterator
      &                                                                  cell,
    const typename parallel::distributed::Triangulation<dim>::CellStatus status)
    const;

  /**
   * Finds contact search steps for constant contact search method
   */
  inline bool
  check_contact_search_step_constant();

  /**
   * Finds contact search steps for dynamic contact search method
   */
  inline bool
  check_contact_search_step_dynamic();

  /**
   * Finds load-balance step for single-step load-balance
   */
  inline bool
  check_load_balance_once();

  /**
   * For cases where load balance method is equal to none
   */
  inline bool
  no_load_balance();

  /**
   * Finds load-balance step for frequent load-balance
   */
  inline bool
  check_load_balance_frequent();

  /**
   * Finds load-balance step for dynamic load-balance
   */
  inline bool
  check_load_balance_dynamic();

  /**
   * @brief Manages the call to the load balancing. Returns true if
   * load balancing is performed
   *
   */
  void
  load_balance();

  /**
   * @brief Manages the call to the particle insertion. Returns true if
   * particles were inserted
   *
   */
  bool
  insert_particles();

  /**
   * @brief Updates moment of inertia container after sorting particles
   * into subdomains
   *
   */
  void
  update_moment_of_inertia(
    dealii::Particles::ParticleHandler<dim> & particle_handler,
    std::unordered_map<unsigned int, double> &MOI);

  /**
   * @brief Carries out the broad contact detection search using the
   * background triangulation for particle-walls contact
   *
   */
  void
  particle_wall_broad_search();

  /**
   * @brief Carries out the fine particled-wall contact detection
   *
   */
  void
  particle_wall_fine_search();

  /**
   * @brief Calculates particles-wall contact forces
   *
   */
  void
  particle_wall_contact_force();

  /**
   * @brief Calculates particles-wall contact forces and/or Torques with each boundary of the domain
   *
   */
  void
  particle_wall_forces_torques_computation(double current_time,bool need_force_or_not,bool need_torque_or_not,int frequency_of_calculation);

  /**
   * @brief finish_simulation
   * Finishes the simulation by calling all
   * the post-processing elements that are required
   */
  void
  finish_simulation();

  /**
   * Sets the chosen insertion method in the parameter handler file
   *
   * @param dem_parameters DEM parameters
   * @return A pointer to the insertion object
   */
  std::shared_ptr<Insertion<dim>>
  set_insertion_type(const DEMSolverParameters<dim> &dem_parameters);

  /**
   * Sets the chosen integration method in the parameter handler file
   *
   * @param dem_parameters DEM parameters
   * @return A pointer to the integration object
   */
  std::shared_ptr<Integrator<dim>>
  set_integrator_type(const DEMSolverParameters<dim> &dem_parameters);

  /**
   * Sets the chosen particle-particle contact force model in the parameter
   * handler file
   *
   * @param dem_parameters DEM parameters
   * @return A pointer to the particle-particle contact force object
   */
  std::shared_ptr<PPContactForce<dim>>
  set_pp_contact_force(const DEMSolverParameters<dim> &dem_parameters);

  /**
   * Sets the chosen particle-wall contact force model in the parameter handler
   * file
   *
   * @param dem_parameters DEM parameters
   * @return A pointer to the particle-wall contact force object
   */
  std::shared_ptr<PWContactForce<dim>>
  set_pw_contact_force(const DEMSolverParameters<dim> &dem_parameters);

  /**
   * Sets the background degree of freedom used for paralle grid output
   *
   */
  void
  setup_background_dofs();

  /**
   * @brief write_output_results
   * Post-processing as parallel VTU files
   */
  void
  write_output_results();


  MPI_Comm                                  mpi_communicator;
  const unsigned int                        n_mpi_processes;
  const unsigned int                        this_mpi_process;
  ConditionalOStream                        pcout;
  DEMSolverParameters<dim>                  parameters;
  parallel::distributed::Triangulation<dim> triangulation;

  MappingQGeneric<dim>                 mapping;
  bool                                 particles_insertion_step;
  unsigned int                         contact_build_number;
  TimerOutput                          computing_timer;
  double                               smallest_contact_search_criterion;
  Particles::ParticleHandler<dim, dim> particle_handler;
  bool                                 contact_detection_step;
  bool                                 load_balance_step;
  bool                                 checkpoint_step;
  Tensor<1, dim>                       g;
  double                               triangulation_cell_diameter;
<<<<<<< HEAD
=======
  bool                                 m_Forces;
  bool                                 m_Torques;
  int                                  m_FrequencyCalculationForcesAndOrTorques;
>>>>>>> 902e5c25
  // Simulation control for time stepping and I/Os
  std::shared_ptr<SimulationControl> simulation_control;

  std::vector<std::vector<typename Triangulation<dim>::active_cell_iterator>>
    cells_local_neighbor_list;
  std::vector<std::vector<typename Triangulation<dim>::active_cell_iterator>>
    cells_ghost_neighbor_list;

  BoundaryCellsInformation<dim> boundary_cell_object;

  std::unordered_map<types::particle_index, std::vector<types::particle_index>>
    local_contact_pair_candidates;
  std::unordered_map<types::particle_index, std::vector<types::particle_index>>
    ghost_contact_pair_candidates;
  std::unordered_map<
    types::particle_index,
    std::unordered_map<types::particle_index, Particles::ParticleIterator<dim>>>
    pfw_contact_candidates;
  std::unordered_map<
    types::particle_index,
    std::unordered_map<types::particle_index, pp_contact_info_struct<dim>>>
    local_adjacent_particles;
  std::unordered_map<
    types::particle_index,
    std::unordered_map<types::particle_index, pp_contact_info_struct<dim>>>
    ghost_adjacent_particles;
  std::unordered_map<
    types::particle_index,
    std::map<types::particle_index, pw_contact_info_struct<dim>>>
    pw_pairs_in_contact;
  std::unordered_map<
    types::particle_index,
    std::map<types::particle_index, pw_contact_info_struct<dim>>>
    pfw_pairs_in_contact;
  std::unordered_map<
    types::particle_index,
    std::unordered_map<types::particle_index,
                       std::tuple<Particles::ParticleIterator<dim>,
                                  Tensor<1, dim>,
                                  Point<dim>,
                                  unsigned int>>>
    pw_contact_candidates;
  std::unordered_map<types::particle_index,
                     std::pair<Particles::ParticleIterator<dim>, Point<dim>>>
    particle_point_contact_candidates;
  std::unordered_map<
    types::particle_index,
    std::tuple<Particles::ParticleIterator<dim>, Point<dim>, Point<dim>>>
    particle_line_contact_candidates;
  std::unordered_map<types::particle_index,
                     particle_point_line_contact_info_struct<dim>>
    particle_points_in_contact, particle_lines_in_contact;

  std::unordered_map<types::particle_index, Particles::ParticleIterator<dim>>
    particle_container;
  std::unordered_map<types::particle_index, Particles::ParticleIterator<dim>>
                                           ghost_particle_container;
  DEM::DEMProperties<dim>                  properties_class;
  std::vector<std::pair<std::string, int>> properties =
    properties_class.get_properties_name();
  double             neighborhood_threshold_squared;
  double             maximum_particle_diameter;
  const unsigned int contact_detection_frequency;
  const unsigned int insertion_frequency;

  // Initilization of classes and building objects
  PPBroadSearch<dim>                   pp_broad_search_object;
  PPFineSearch<dim>                    pp_fine_search_object;
  PWBroadSearch<dim>                   pw_broad_search_object;
  ParticlePointLineBroadSearch<dim>    particle_point_line_broad_search_object;
  PWFineSearch<dim>                    pw_fine_search_object;
  ParticlePointLineFineSearch<dim>     particle_point_line_fine_search_object;
  ParticlePointLineForce<dim>          particle_point_line_contact_force_object;
  std::shared_ptr<Integrator<dim>>     integrator_object;
  std::shared_ptr<Insertion<dim>>      insertion_object;
  std::shared_ptr<PPContactForce<dim>> pp_contact_force_object;
  std::shared_ptr<PWContactForce<dim>> pw_contact_force_object;
  Visualization<dim>                   visualization_object;
  FindCellNeighbors<dim>               cell_neighbors_object;
  PVDHandler                           particles_pvdhandler;
  const unsigned int                   standard_deviation_multiplier;

  std::unordered_map<types::particle_index, Tensor<1, dim>> momentum;
  std::unordered_map<types::particle_index, Tensor<1, dim>> force;
  std::unordered_map<types::particle_index, double>         displacement;
  std::unordered_map<types::particle_index, double>         MOI;

  // Information for parallel grid processing
  DoFHandler<dim> background_dh;
  PVDHandler      grid_pvdhandler;
};

#endif<|MERGE_RESOLUTION|>--- conflicted
+++ resolved
@@ -203,13 +203,6 @@
   particle_wall_contact_force();
 
   /**
-   * @brief Calculates particles-wall contact forces and/or Torques with each boundary of the domain
-   *
-   */
-  void
-  particle_wall_forces_torques_computation(double current_time,bool need_force_or_not,bool need_torque_or_not,int frequency_of_calculation);
-
-  /**
    * @brief finish_simulation
    * Finishes the simulation by calling all
    * the post-processing elements that are required
@@ -288,12 +281,7 @@
   bool                                 checkpoint_step;
   Tensor<1, dim>                       g;
   double                               triangulation_cell_diameter;
-<<<<<<< HEAD
-=======
-  bool                                 m_Forces;
-  bool                                 m_Torques;
-  int                                  m_FrequencyCalculationForcesAndOrTorques;
->>>>>>> 902e5c25
+
   // Simulation control for time stepping and I/Os
   std::shared_ptr<SimulationControl> simulation_control;
 
