--- conflicted
+++ resolved
@@ -61,14 +61,16 @@
 #include <iostream>
 
 #ifndef LETHE_DEM_H
-#define LETHE_DEM_H
+#  define LETHE_DEM_H
 
 /**
  * The DEM class which initializes all the required parameters and iterates over
  * the DEM iterator
  */
 
-template <int dim> class DEMSolver {
+template <int dim>
+class DEMSolver
+{
 public:
   DEMSolver(DEMSolverParameters<dim> dem_parameters);
 
@@ -76,11 +78,118 @@
    * Initialiazes all the required parameters and iterates over the DEM iterator
    * (DEM engine).
    */
-  void solve();
+  void
+  solve();
 
 private:
-<<<<<<< HEAD
-=======
+  /**
+   * Defines or reads the mesh based on the information provided by the user.
+   * Gmsh files can also be read in this function.
+   */
+  void
+  read_mesh();
+
+  /**
+   * Reinitializes exerted forces and momentums on particles
+   *
+   * @param particle_handler Particle handler to access all the particles in the
+   * system
+   */
+  void
+  reinitialize_force(Particles::ParticleHandler<dim> &particle_handler);
+
+  /**
+   * Updates the iterators to particles in a map of particles
+   * (particle_container) after calling sorting particles in cells function
+   *
+   * @param particle_handler Particle handler to access all the particles in the
+   * system
+   * @return particle_container A map of particles which is used to update the
+   * iterators to particles in pp and pw fine search outputs after calling sort
+   * particles into cells function
+   */
+  std::map<int, Particles::ParticleIterator<dim>>
+  update_particle_container(
+    const Particles::ParticleHandler<dim> &particle_handler);
+
+  /**
+   * Updates the iterators to particles in pp_contact_container (output of pp
+   * fine search)
+   *
+   * @param pairs_in_contact_info Output of particle-particle fine search
+   * @param particle_container Output of update_particle_container function
+   */
+  void
+  update_pp_contact_container_iterators(
+    std::map<int, std::map<int, pp_contact_info_struct<dim>>>
+      &pairs_in_contact_info,
+    const std::map<int, Particles::ParticleIterator<dim>> &particle_container);
+
+  /**
+   * Updates the iterators to particles in pw_contact_container (output of pw
+   * fine search)
+   *
+   * @param pw_pairs_in_contact Output of particle-wall fine search
+   * @param particle_container Output of update_particle_container function
+   */
+  void
+  update_pw_contact_container_iterators(
+    std::map<int, std::map<int, pw_contact_info_struct<dim>>>
+      &                                                    pw_pairs_in_contact,
+    const std::map<int, Particles::ParticleIterator<dim>> &particle_container);
+
+  /**
+   * Updates the iterators to particles in particle_points_in_contact and
+   * particle_lines_in_contact (output of particle point line fine search)
+   *
+   * @param particle_points_in_contact Output of particle-point fine search
+   * @param particle_lines_in_contact Output of particle-line fine search
+   * @param particle_container Output of update_particle_container function
+   */
+  void
+  update_particle_point_line_contact_container_iterators(
+    std::map<int, particle_point_line_contact_info_struct<dim>>
+      &particle_points_in_contact,
+    std::map<int, particle_point_line_contact_info_struct<dim>>
+      &particle_lines_in_contact,
+    const std::map<int, Particles::ParticleIterator<dim>> &particle_container);
+
+  /**
+   * Sets the chosen integration method in the parameter handler file
+   *
+   * @param dem_parameters DEM parameters
+   * @return A pointer to the integration object
+   */
+  std::shared_ptr<Integrator<dim>>
+  set_integrator_type(const DEMSolverParameters<dim> &dem_parameters);
+
+  /**
+   * Sets the chosen particle-particle contact force model in the parameter
+   * handler file
+   *
+   * @param dem_parameters DEM parameters
+   * @return A pointer to the particle-particle contact force object
+   */
+  std::shared_ptr<PPContactForce<dim>>
+  set_pp_contact_force(const DEMSolverParameters<dim> &dem_parameters);
+
+  /**
+   * Sets the chosen particle-wall contact force model in the parameter handler
+   * file
+   *
+   * @param dem_parameters DEM parameters
+   * @return A pointer to the particle-wall contact force object
+   */
+  std::shared_ptr<PWContactForce<dim>>
+  set_pw_contact_force(const DEMSolverParameters<dim> &dem_parameters);
+
+  /**
+   * @brief write_output_results
+   * Post-processing as parallel VTU files
+   */
+  void
+  write_output_results();
+
   MPI_Comm                                  mpi_communicator;
   const unsigned int                        n_mpi_processes;
   const unsigned int                        this_mpi_process;
@@ -91,9 +200,9 @@
   MappingQGeneric<dim>                      mapping;
   TimerOutput                               computing_timer;
   Particles::ParticleHandler<dim, dim>      particle_handler;
-  int                                       DEM_step = 0;
-  double                                    DEM_time = 0.0;
-  const int                                 number_of_steps;
+  int                                       DEM_step = 1;
+  double    DEM_time        = parameters.simulationControl.dt;
+  const int number_of_steps = parameters.simulationControl.final_time_step;
   std::vector<std::set<typename Triangulation<dim>::active_cell_iterator>>
     cell_neighbor_list;
   std::vector<typename Triangulation<dim>::active_cell_iterator>
@@ -128,6 +237,7 @@
   PPBroadSearch<dim>                   pp_broad_search_object;
   PPFineSearch<dim>                    pp_fine_search_object;
   PWBroadSearch<dim>                   pw_broad_search_object;
+  Visualization<dim>                   visualization_object;
   ParticlePointLineBroadSearch<dim>    particle_point_line_broad_search_object;
   PWFineSearch<dim>                    pw_fine_search_object;
   ParticlePointLineFineSearch<dim>     particle_point_line_fine_search_object;
@@ -135,172 +245,7 @@
   std::shared_ptr<Integrator<dim>>     integrator_object;
   std::shared_ptr<PPContactForce<dim>> pp_contact_force_object;
   std::shared_ptr<PWContactForce<dim>> pw_contact_force_object;
-
-  PVDHandler pvdhandler;
-
-
-
->>>>>>> 6b9884a4
-  /**
-   * Defines or reads the mesh based on the information provided by the user.
-   * Gmsh files can also be read in this function.
-   */
-  void read_mesh();
-
-  /**
-   * Reinitializes exerted forces and momentums on particles
-   *
-   * @param particle_handler Particle handler to access all the particles in the
-   * system
-   */
-  void reinitialize_force(Particles::ParticleHandler<dim> &particle_handler);
-
-  /**
-   * Updates the iterators to particles in a map of particles
-   * (particle_container) after calling sorting particles in cells function
-   *
-   * @param particle_handler Particle handler to access all the particles in the
-   * system
-   * @return particle_container A map of particles which is used to update the
-   * iterators to particles in pp and pw fine search outputs after calling sort
-   * particles into cells function
-   */
-  std::map<int, Particles::ParticleIterator<dim>> update_particle_container(
-      const Particles::ParticleHandler<dim> &particle_handler);
-
-  /**
-   * Updates the iterators to particles in pp_contact_container (output of pp
-   * fine search)
-   *
-   * @param pairs_in_contact_info Output of particle-particle fine search
-   * @param particle_container Output of update_particle_container function
-   */
-  void update_pp_contact_container_iterators(
-      std::map<int, std::map<int, pp_contact_info_struct<dim>>>
-          &pairs_in_contact_info,
-      const std::map<int, Particles::ParticleIterator<dim>>
-          &particle_container);
-
-  /**
-   * Updates the iterators to particles in pw_contact_container (output of pw
-   * fine search)
-   *
-   * @param pw_pairs_in_contact Output of particle-wall fine search
-   * @param particle_container Output of update_particle_container function
-   */
-  void update_pw_contact_container_iterators(
-      std::map<int, std::map<int, pw_contact_info_struct<dim>>>
-          &pw_pairs_in_contact,
-      const std::map<int, Particles::ParticleIterator<dim>>
-          &particle_container);
-
-  /**
-   * Updates the iterators to particles in particle_points_in_contact and
-   * particle_lines_in_contact (output of particle point line fine search)
-   *
-   * @param particle_points_in_contact Output of particle-point fine search
-   * @param particle_lines_in_contact Output of particle-line fine search
-   * @param particle_container Output of update_particle_container function
-   */
-  void update_particle_point_line_contact_container_iterators(
-      std::map<int, particle_point_line_contact_info_struct<dim>>
-          &particle_points_in_contact,
-      std::map<int, particle_point_line_contact_info_struct<dim>>
-          &particle_lines_in_contact,
-      const std::map<int, Particles::ParticleIterator<dim>>
-          &particle_container);
-
-  /**
-   * Sets the chosen integration method in the parameter handler file
-   *
-   * @param dem_parameters DEM parameters
-   * @return A pointer to the integration object
-   */
-  std::shared_ptr<Integrator<dim>>
-  set_integrator_type(const DEMSolverParameters<dim> &dem_parameters);
-
-  /**
-   * Sets the chosen particle-particle contact force model in the parameter
-   * handler file
-   *
-   * @param dem_parameters DEM parameters
-   * @return A pointer to the particle-particle contact force object
-   */
-  std::shared_ptr<PPContactForce<dim>>
-  set_pp_contact_force(const DEMSolverParameters<dim> &dem_parameters);
-
-  /**
-   * Sets the chosen particle-wall contact force model in the parameter handler
-   * file
-   *
-   * @param dem_parameters DEM parameters
-   * @return A pointer to the particle-wall contact force object
-   */
-  std::shared_ptr<PWContactForce<dim>>
-  set_pw_contact_force(const DEMSolverParameters<dim> &dem_parameters);
-
-<<<<<<< HEAD
-  MPI_Comm mpi_communicator;
-  const unsigned int n_mpi_processes;
-  const unsigned int this_mpi_process;
-  ConditionalOStream pcout;
-  DEMSolverParameters<dim> parameters;
-  parallel::distributed::Triangulation<dim> triangulation;
-  Particles::PropertyPool property_pool;
-  MappingQGeneric<dim> mapping;
-  TimerOutput computing_timer;
-  Particles::ParticleHandler<dim, dim> particle_handler;
-  int DEM_step = 1;
-  double DEM_time = parameters.simulationControl.dt;
-  const int number_of_steps = parameters.simulationControl.final_time_step;
-  std::vector<std::set<typename Triangulation<dim>::active_cell_iterator>>
-      cell_neighbor_list;
-  std::vector<typename Triangulation<dim>::active_cell_iterator>
-      boundary_cells_with_faces;
-  std::vector<std::tuple<typename Triangulation<dim>::active_cell_iterator,
-                         Point<dim>, Point<dim>>>
-      boundary_cells_with_lines;
-  std::vector<
-      std::pair<typename Triangulation<dim>::active_cell_iterator, Point<dim>>>
-      boundary_cells_with_points;
-  std::vector<boundary_cells_info_struct<dim>> boundary_cells_information;
-  std::vector<std::pair<typename Particles::ParticleIterator<dim>,
-                        typename Particles::ParticleIterator<dim>>>
-      contact_pair_candidates;
-  std::vector<std::tuple<std::pair<Particles::ParticleIterator<dim>, int>,
-                         Tensor<1, dim>, Point<dim>>>
-      pw_contact_candidates;
-  std::map<int, std::pair<Particles::ParticleIterator<dim>, Point<dim>>>
-      particle_point_contact_candidates;
-  std::map<int,
-           std::tuple<Particles::ParticleIterator<dim>, Point<dim>, Point<dim>>>
-      particle_line_contact_candidates;
-  std::map<int, particle_point_line_contact_info_struct<dim>>
-      particle_points_in_contact, particle_lines_in_contact;
-
-  std::map<int, Particles::ParticleIterator<dim>> particle_container;
-  DEM::DEMProperties<dim> properties_class;
-
-  // Initilization of classes and building objects
-  PPBroadSearch<dim> pp_broad_search_object;
-  PPFineSearch<dim> pp_fine_search_object;
-  PWBroadSearch<dim> pw_broad_search_object;
-  Visualization<dim> visualization_object;
-  ParticlePointLineBroadSearch<dim> particle_point_line_broad_search_object;
-  PWFineSearch<dim> pw_fine_search_object;
-  ParticlePointLineFineSearch<dim> particle_point_line_fine_search_object;
-  ParticlePointLineForce<dim> particle_point_line_contact_force_object;
-  std::shared_ptr<Integrator<dim>> integrator_object;
-  std::shared_ptr<PPContactForce<dim>> pp_contact_force_object;
-  std::shared_ptr<PWContactForce<dim>> pw_contact_force_object;
-=======
-  /**
-   * @brief write_output_results
-   * Post-processing as parallel VTU files
-   */
-  void
-  write_output_results();
->>>>>>> 6b9884a4
+  PVDHandler                           pvdhandler;
 };
 
 #endif