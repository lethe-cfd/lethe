/* ---------------------------------------------------------------------
 *
 * Copyright (C) 2019 - 2019 by the Lethe authors
 *
 * This file is part of the Lethe library
 *
 * The Lethe library is free software; you can use it, redistribute
 * it, and/or modify it under the terms of the GNU Lesser General
 * Public License as published by the Free Software Foundation; either
 * version 2.1 of the License, or (at your option) any later version.
 * The full text of the license can be found in the file LICENSE at
 * the top level of the Lethe distribution.
 *
 * ---------------------------------------------------------------------

 *
 * Author: Shahab Golshan, Polytechnique Montreal, 2019
 */
#include <core/parameters.h>
#include <core/parameters_lagrangian.h>
#include <core/simulation_control.h>

#ifndef parameters_DEM_h
#  define parameters_DEM_h

/**
 * Handles all the parameters declared in the parameter handler file
 */

template <int dim>
class DEMSolverParameters
{
public:
<<<<<<< HEAD
    Parameters::Mesh                                mesh;
    Parameters::Testing                             test;
    Parameters::Restart                             restart;
    Parameters::Timer                               timer;
    Parameters::SimulationControl                   simulation_control;
    Parameters::Lagrangian::PhysicalProperties<dim> physical_properties;
    Parameters::Lagrangian::InsertionInfo           insertion_info;
    Parameters::Lagrangian::ModelParameters         model_parameters;
    Parameters::Lagrangian::FloatingWalls<dim>      floating_walls;
    Parameters::Lagrangian::BoundaryMotion<dim>     boundary_motion;
    Parameters::Lagrangian::ForcesNdTorques<dim>    forces_torques;

    void
    declare(ParameterHandler &prm)
    {
        Parameters::SimulationControl::declare_parameters(prm);
        Parameters::Mesh::declare_parameters(prm);
        Parameters::Restart::declare_parameters(prm);
        Parameters::Timer::declare_parameters(prm);
        Parameters::Testing::declare_parameters(prm);
        physical_properties.declare_parameters(prm);
        Parameters::Lagrangian::InsertionInfo::declare_parameters(prm);
        Parameters::Lagrangian::ModelParameters::declare_parameters(prm);
        floating_walls.declare_parameters(prm);
        boundary_motion.declare_parameters(prm);
        forces_torques.declare_parameters(prm);
    }

    void
    parse(ParameterHandler &prm)
    {
        mesh.parse_parameters(prm);
        test.parse_parameters(prm);
        restart.parse_parameters(prm);
        timer.parse_parameters(prm);
        physical_properties.parse_parameters(prm);
        insertion_info.parse_parameters(prm);
        model_parameters.parse_parameters(prm);
        simulation_control.parse_parameters(prm);
        floating_walls.parse_parameters(prm);
        boundary_motion.parse_parameters(prm);
        forces_torques.parse_parameters(prm);
    }
=======
  Parameters::Mesh                                mesh;
  Parameters::Testing                             test;
  Parameters::Restart                             restart;
  Parameters::Timer                               timer;
  Parameters::SimulationControl                   simulation_control;
  Parameters::Lagrangian::PhysicalProperties<dim> physical_properties;
  Parameters::Lagrangian::InsertionInfo           insertion_info;
  Parameters::Lagrangian::ModelParameters         model_parameters;
  Parameters::Lagrangian::FloatingWalls<dim>      floating_walls;
  Parameters::Lagrangian::BoundaryMotion<dim>     boundary_motion;
  Parameters::Lagrangian::ForcesNdTorques         forces_torques;

  void
  declare(ParameterHandler &prm)
  {
    Parameters::SimulationControl::declare_parameters(prm);
    Parameters::Mesh::declare_parameters(prm);
    Parameters::Restart::declare_parameters(prm);
    Parameters::Timer::declare_parameters(prm);
    Parameters::Testing::declare_parameters(prm);
    physical_properties.declare_parameters(prm);
    Parameters::Lagrangian::InsertionInfo::declare_parameters(prm);
    Parameters::Lagrangian::ModelParameters::declare_parameters(prm);
    floating_walls.declare_parameters(prm);
    boundary_motion.declare_parameters(prm);
    Parameters::Lagrangian::ForcesNdTorques::declare_parameters(prm);
  }

  void
  parse(ParameterHandler &prm)
  {
    mesh.parse_parameters(prm);
    test.parse_parameters(prm);
    restart.parse_parameters(prm);
    timer.parse_parameters(prm);
    physical_properties.parse_parameters(prm);
    insertion_info.parse_parameters(prm);
    model_parameters.parse_parameters(prm);
    simulation_control.parse_parameters(prm);
    floating_walls.parse_parameters(prm);
    boundary_motion.parse_parameters(prm);
    forces_torques.parse_parameters(prm);
  }
>>>>>>> 902e5c25
};

#endif /* parameters_DEM_h */<|MERGE_RESOLUTION|>--- conflicted
+++ resolved
@@ -31,51 +31,6 @@
 class DEMSolverParameters
 {
 public:
-<<<<<<< HEAD
-    Parameters::Mesh                                mesh;
-    Parameters::Testing                             test;
-    Parameters::Restart                             restart;
-    Parameters::Timer                               timer;
-    Parameters::SimulationControl                   simulation_control;
-    Parameters::Lagrangian::PhysicalProperties<dim> physical_properties;
-    Parameters::Lagrangian::InsertionInfo           insertion_info;
-    Parameters::Lagrangian::ModelParameters         model_parameters;
-    Parameters::Lagrangian::FloatingWalls<dim>      floating_walls;
-    Parameters::Lagrangian::BoundaryMotion<dim>     boundary_motion;
-    Parameters::Lagrangian::ForcesNdTorques<dim>    forces_torques;
-
-    void
-    declare(ParameterHandler &prm)
-    {
-        Parameters::SimulationControl::declare_parameters(prm);
-        Parameters::Mesh::declare_parameters(prm);
-        Parameters::Restart::declare_parameters(prm);
-        Parameters::Timer::declare_parameters(prm);
-        Parameters::Testing::declare_parameters(prm);
-        physical_properties.declare_parameters(prm);
-        Parameters::Lagrangian::InsertionInfo::declare_parameters(prm);
-        Parameters::Lagrangian::ModelParameters::declare_parameters(prm);
-        floating_walls.declare_parameters(prm);
-        boundary_motion.declare_parameters(prm);
-        forces_torques.declare_parameters(prm);
-    }
-
-    void
-    parse(ParameterHandler &prm)
-    {
-        mesh.parse_parameters(prm);
-        test.parse_parameters(prm);
-        restart.parse_parameters(prm);
-        timer.parse_parameters(prm);
-        physical_properties.parse_parameters(prm);
-        insertion_info.parse_parameters(prm);
-        model_parameters.parse_parameters(prm);
-        simulation_control.parse_parameters(prm);
-        floating_walls.parse_parameters(prm);
-        boundary_motion.parse_parameters(prm);
-        forces_torques.parse_parameters(prm);
-    }
-=======
   Parameters::Mesh                                mesh;
   Parameters::Testing                             test;
   Parameters::Restart                             restart;
@@ -86,7 +41,6 @@
   Parameters::Lagrangian::ModelParameters         model_parameters;
   Parameters::Lagrangian::FloatingWalls<dim>      floating_walls;
   Parameters::Lagrangian::BoundaryMotion<dim>     boundary_motion;
-  Parameters::Lagrangian::ForcesNdTorques         forces_torques;
 
   void
   declare(ParameterHandler &prm)
@@ -101,7 +55,6 @@
     Parameters::Lagrangian::ModelParameters::declare_parameters(prm);
     floating_walls.declare_parameters(prm);
     boundary_motion.declare_parameters(prm);
-    Parameters::Lagrangian::ForcesNdTorques::declare_parameters(prm);
   }
 
   void
@@ -117,9 +70,7 @@
     simulation_control.parse_parameters(prm);
     floating_walls.parse_parameters(prm);
     boundary_motion.parse_parameters(prm);
-    forces_torques.parse_parameters(prm);
   }
->>>>>>> 902e5c25
 };
 
 #endif /* parameters_DEM_h */