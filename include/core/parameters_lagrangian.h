--- conflicted
+++ resolved
@@ -18,311 +18,11 @@
 using namespace dealii;
 namespace Parameters
 {
-    namespace Lagrangian
-    {
-<<<<<<< HEAD
-        template <int dim>
-        class PhysicalProperties
-        {
-        public:
-            // Gravitational acceleration
-            Tensor<1, dim> g;
-
-            // Choosing integration method
-            enum class size_distribution_type
-            {
-                uniform,
-                normal
-            } size_distribution_type;
-
-            // Number of particle types
-            unsigned int particle_type_number;
-
-            // Average diameter of each particle type
-            std::unordered_map<unsigned int, double> particle_average_diameter;
-
-            // Size standard deviation of each particle type
-            std::unordered_map<unsigned int, double> particle_size_std;
-
-            // Number of each particle type
-            std::unordered_map<unsigned int, int> number;
-
-            // Density of each particle type
-            std::unordered_map<unsigned int, double> density;
-
-            // Young's modulus of each particle type
-            std::unordered_map<unsigned int, double> youngs_modulus_particle;
-
-            // Poisson's ratio of each particle type
-            std::unordered_map<unsigned int, double> poisson_ratio_particle;
-
-            // Coefficients of restituion of each particle type
-            std::unordered_map<unsigned int, double> restitution_coefficient_particle;
-
-            // Friction coefficient of each particle type
-            std::unordered_map<unsigned int, double> friction_coefficient_particle;
-
-            // Rolling friction coefficient of each particle type
-            std::unordered_map<unsigned int, double>
-                    rolling_friction_coefficient_particle;
-
-            // Young's modulus of wall
-            double youngs_modulus_wall;
-
-            // Poisson's ratio of wall
-            double poisson_ratio_wall;
-
-            // Coefficient of restituion of wall
-            double restitution_coefficient_wall;
-
-            // Friction coefficient of wall
-            double friction_coefficient_wall;
-
-            // Rolling friction coefficient wall
-            double rolling_friction_wall;
-
-            void
-            declare_parameters(ParameterHandler &prm);
-            void
-            parse_parameters(ParameterHandler &prm);
-            void
-            declareDefaultEntry(ParameterHandler &prm);
-            void
-            parse_particle_properties(const unsigned int &particle_type,
-                                      ParameterHandler &  prm);
-
-        private:
-            unsigned int particle_type_maximum_number = 5;
-
-            void
-            initialize_containers(
-                    std::unordered_map<unsigned int, double> &particle_average_diameter,
-                    std::unordered_map<unsigned int, double> &particle_size_std,
-                    std::unordered_map<unsigned int, int> &   number,
-                    std::unordered_map<unsigned int, double> &density,
-                    std::unordered_map<unsigned int, double> &youngs_modulus_particle,
-                    std::unordered_map<unsigned int, double> &poisson_ratio_particle,
-                    std::unordered_map<unsigned int, double>
-                    &restitution_coefficient_particle,
-                    std::unordered_map<unsigned int, double> &friction_coefficient_particle,
-                    std::unordered_map<unsigned int, double>
-                    &rolling_friction_coefficient_particle);
-        };
-
-        struct InsertionInfo
-        {
-            // Choosing insertion method
-            enum class InsertionMethod
-            {
-                uniform,
-                non_uniform
-            } insertion_method;
-
-            // Inserted number of particles at each time step
-            int inserted_this_step;
-
-            // Insertion frequency
-            int insertion_frequency;
-
-            // Insertion box info (xmin,xmax,ymin,ymax,zmin,zmax)
-            double x_min, y_min, z_min, x_max, y_max, z_max;
-
-            // Insertion distance threshold
-            double distance_threshold;
-
-            // Insertion random number range
-            double random_number_range;
-
-            // Insertion random number seed
-            int random_number_seed;
-
-            static void
-            declare_parameters(ParameterHandler &prm);
-            void
-            parse_parameters(ParameterHandler &prm);
-        };
-
-        struct ModelParameters
-        {
-            // Load balance method
-            enum class LoadBalanceMethod
-            {
-                none,
-                once,
-                frequent,
-                dynamic
-            } load_balance_method;
-
-            // Load balance step (for single step load-balancing)
-            unsigned int load_balance_step;
-
-            // Load balance frequency
-            unsigned int load_balance_frequency;
-
-            // Load balance threshold (for dynamic load-balancing)
-            double load_balance_threshold;
-
-            // Load balance check frequency (for dynamic load-balancing)
-            unsigned int dynamic_load_balance_check_frequency;
-
-            // Particle-particle, particle-wall broad and fine search frequency
-            unsigned int contact_detection_frequency;
-
-            // Security factor for dynamic contact search
-            double dynamic_contact_search_factor;
-
-            // Contact detection method
-            enum class ContactDetectionMethod
-            {
-                constant,
-                dynamic
-            } contact_detection_method;
-
-            // Contact search neighborhood threshold (neighborhood diameter to
-            // particle diameter)
-            double neighborhood_threshold;
-
-            // Choosing particle-particle contact force model
-            enum class PPContactForceModel
-            {
-                pp_linear,
-                pp_nonlinear
-            } pp_contact_force_method;
-
-            // Choosing particle-wall contact force model
-            enum class PWContactForceModel
-            {
-                pw_linear,
-                pw_nonlinear
-            } pw_contact_force_method;
-
-            // Rolling resistance torque method
-            enum class RollingResistanceMethod
-            {
-                no_resistance,
-                constant_resistance,
-                viscous_resistance
-            } rolling_resistance_method;
-
-            // Choosing integration method
-            enum class IntegrationMethod
-            {
-                velocity_verlet,
-                explicit_euler,
-                gear3
-            } integration_method;
-
-            static void
-            declare_parameters(ParameterHandler &prm);
-            void
-            parse_parameters(ParameterHandler &prm);
-        };
-
-        /**
-         * @brief ForcesNdTorques - Defines the parameters for the
-         * force and torques calculation on boundaries of the domain.
-         */
-        template<int dim>
-        class ForcesNdTorques
-        {
-        public :
-            // Enable force post-processing
-            bool calculate_force_torque;
-
-            // Frequency of the calculation
-            unsigned int calculation_frequency;
-
-            // Frequency of the output
-            unsigned int output_frequency;
-
-            // Prefix for simulation output
-            std::string force_torque_output_name;
-
-            // Center of mass point
-            Point<dim> point_center_mass;
-
-            void
-            declare_parameters(ParameterHandler &prm);
-            void
-            parse_parameters(ParameterHandler &prm);
-        };
-
-        template <int dim>
-        class FloatingWalls
-        {
-        public:
-            // Number of floating walls
-            unsigned int floating_walls_number;
-
-            // A point on each floating wall
-            std::vector<Point<dim>> points_on_walls;
-
-            // Normal vectors of the floating walls
-            std::vector<Tensor<1, dim>> floating_walls_normal_vectors;
-
-            // Beginning time
-            std::vector<double> time_start;
-
-            // Ending time
-            std::vector<double> time_end;
-
-            void
-            declare_parameters(ParameterHandler &prm);
-            void
-            parse_parameters(ParameterHandler &prm);
-            void
-            declareDefaultEntry(ParameterHandler &prm);
-            void
-            parse_floating_wall(ParameterHandler &prm);
-        };
-
-        template <int dim>
-        class BoundaryMotion
-        {
-        public:
-            // Number of moving boundaries
-            unsigned int moving_boundary_number;
-
-            // Choosing motion type
-            enum class motion_type
-            {
-                translational,
-                rotational
-            } motion_type;
-
-            // Translational velocities of moving boundaries
-            std::unordered_map<unsigned int, Tensor<1, dim>>
-                    boundary_translational_velocity;
-
-            // Rotational speeds of rotating boundaries
-            std::unordered_map<unsigned int, double> boundary_rotational_speed;
-
-            // Rotational vectors of rotating boundaries
-            std::unordered_map<unsigned int, Tensor<1, dim>>
-                    boundary_rotational_vector;
-
-            void
-            declare_parameters(ParameterHandler &prm);
-            void
-            parse_parameters(ParameterHandler &prm);
-            void
-            declareDefaultEntry(ParameterHandler &prm);
-            void
-            parse_boundary_motion(ParameterHandler &prm);
-
-        private:
-            unsigned int moving_boundary_maximum_number = 6;
-            void
-            initialize_containers(
-                    std::unordered_map<unsigned int, Tensor<1, dim>>
-                    &boundary_translational_velocity,
-                    std::unordered_map<unsigned int, double> &boundary_rotational_speed,
-                    std::unordered_map<unsigned int, Tensor<1, dim>>
-                    &boundary_rotational_vector);
-        };
-
-    } // namespace Lagrangian
-=======
+  namespace Lagrangian
+  {
+    template <int dim>
+    class PhysicalProperties
+    {
     public:
       // Gravitational acceleration
       Tensor<1, dim> g;
@@ -517,37 +217,6 @@
       parse_parameters(ParameterHandler &prm);
     };
 
-      /**
-       * @brief ForcesNdTorques - Defines the parameters for the
-       * force and torques calculation on boundaries of the domain.
-       */
-      struct ForcesNdTorques
-      {
-
-          // Enable force post-processing
-          bool calculate_force;
-
-          // Enable torque post-processing
-          bool calculate_torque;
-
-          // Frequency of the output
-          unsigned int calculation_frequency;
-
-          // Frequency of the output
-          unsigned int output_frequency;
-
-          // Prefix for simulation output
-          std::string force_output_name;
-
-          // Prefix for the torque output
-          std::string torque_output_name;
-
-          static void
-          declare_parameters(ParameterHandler &prm);
-          void
-          parse_parameters(ParameterHandler &prm);
-      };
-
     template <int dim>
     class FloatingWalls
     {
@@ -623,7 +292,6 @@
     };
 
   } // namespace Lagrangian
->>>>>>> 902e5c25
 } // namespace Parameters
 
 #endif /* PARAMETERS_H_ */