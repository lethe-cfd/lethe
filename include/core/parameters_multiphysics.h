--- conflicted
+++ resolved
@@ -38,12 +38,6 @@
     bool heat_transfer;
     bool tracer;
     bool VOF;
-<<<<<<< HEAD
-=======
-    bool interface_sharpening;
-    bool buoyancy_force;
-    bool continuum_surface_force;
->>>>>>> 651e6f90
 
     // subparameters for heat_transfer
     bool viscous_dissipation;
@@ -54,6 +48,7 @@
     bool conservation_monitoring;
     int  id_fluid_monitored;
     bool peeling_wetting;
+    bool continuum_surface_force;
 
     static void
     declare_parameters(ParameterHandler &prm);
