--- conflicted
+++ resolved
@@ -44,7 +44,6 @@
       steady,
       bdf1,
       bdf2,
-<<<<<<< HEAD
       bdf3,
       sdirk2,
       sdirk2_1,
@@ -53,12 +52,7 @@
       sdirk3_1,
       sdirk3_2,
       sdirk3_3
-    };
-    TimeSteppingMethod method;
-=======
-      bdf3
     } method;
->>>>>>> d9a99efa
 
     // Initial time step
     double dt;
