--- conflicted
+++ resolved
@@ -16,8 +16,14 @@
  *
  * Author: Bruno Blais, Shahab Golshan, Polytechnique Montreal, 2019-
  */
+#include <deal.II/base/table_handler.h>
+
+#include <deal.II/fe/mapping_q_generic.h>
+
+#include <deal.II/grid/grid_generator.h>
+#include <deal.II/grid/grid_out.h>
+
 #include <core/solutions_output.h>
-
 #include <dem/dem.h>
 #include <dem/explicit_euler_integrator.h>
 #include <dem/find_contact_detection_step.h>
@@ -42,13 +48,6 @@
 #include <dem/velocity_verlet_integrator.h>
 #include <dem/write_checkpoint.h>
 
-#include <deal.II/base/table_handler.h>
-
-#include <deal.II/fe/mapping_q_generic.h>
-
-#include <deal.II/grid/grid_generator.h>
-#include <deal.II/grid/grid_out.h>
-
 template <int dim>
 DEMSolver<dim>::DEMSolver(DEMSolverParameters<dim> dem_parameters)
   : mpi_communicator(MPI_COMM_WORLD)
@@ -118,10 +117,7 @@
               &particle_handler,
               false));
 
-<<<<<<< HEAD
   // Necessary signals for checkpointing
-=======
->>>>>>> 5e68341a
   triangulation.signals.pre_distributed_save.connect(std::bind(
     &Particles::ParticleHandler<dim>::register_store_callback_function,
     &particle_handler));
