--- conflicted
+++ resolved
@@ -97,7 +97,6 @@
         }
     }
 
-
   // Change the behavior of the timer for situations when you don't want outputs
   if (parameters.timer.type == Parameters::Timer::Type::none)
     computing_timer.disable_output();
@@ -304,12 +303,6 @@
                                             cells_local_neighbor_list,
                                             cells_ghost_neighbor_list);
 
-<<<<<<< HEAD
-  if (parameters.boundary_conditions.BC_type ==
-      Parameters::Lagrangian::BCDEM::BoundaryType::periodic)
-    {
-      periodic_boundaries_object.map_periodic_cells(triangulation);
-=======
   // Get total (with repetition) neighbors list for floating mesh. In
   // find_cell_neighbors function, if cell i is a neighbor of cell j, in the
   // neighbor list of cell j, cell i is not included (without repetition). In
@@ -328,7 +321,12 @@
       floating_mesh_information[i_solid] =
         solids[i_solid]->map_solid_in_background_triangulation(
           triangulation, solids[i_solid]->get_solid_triangulation());
->>>>>>> 959afafc
+    }
+
+  if (parameters.boundary_conditions.BC_type ==
+      Parameters::Lagrangian::BCDEM::BoundaryType::periodic)
+    {
+      periodic_boundaries_object.map_periodic_cells(triangulation);
     }
 
   boundary_cell_object.build(
@@ -879,21 +877,19 @@
                                             cells_local_neighbor_list,
                                             cells_ghost_neighbor_list);
 
-<<<<<<< HEAD
-  if (parameters.boundary_conditions.BC_type ==
-      Parameters::Lagrangian::BCDEM::BoundaryType::periodic)
-    {
-      periodic_boundaries_object.set_periodic_boundaries_direction(
-        parameters.boundary_conditions.periodic_direction[0]);
-
-      periodic_boundaries_object.map_periodic_cells(triangulation);
-    }
-=======
   // Find full cell neighbor list for floating mesh
   if (floating_mesh)
     cell_neighbors_object.find_full_cell_neighbors(triangulation,
                                                    cells_total_neighbor_list);
->>>>>>> 959afafc
+
+  if (parameters.boundary_conditions.BC_type ==
+      Parameters::Lagrangian::BCDEM::BoundaryType::periodic)
+    {
+      periodic_boundaries_object.set_periodic_boundaries_direction(
+        parameters.boundary_conditions.periodic_direction[0]);
+
+      periodic_boundaries_object.map_periodic_cells(triangulation);
+    }
 
   // Finding boundary cells with faces
   boundary_cell_object.build(
@@ -977,7 +973,6 @@
               &cells_ghost_neighbor_list,
               local_contact_pair_candidates,
               ghost_contact_pair_candidates);
-
 
           // Updating number of contact builds
           contact_build_number++;
