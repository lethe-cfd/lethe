/* ---------------------------------------------------------------------
 *
 * Copyright (C) 2019 - by the Lethe authors
 *
 * This file is part of the Lethe library
 *
 * The Lethe library is free software; you can use it, redistribute
 * it, and/or modify it under the terms of the GNU Lesser General
 * Public License as published by the Free Software Foundation; either
 * version 3.1 of the License, or (at your option) any later version.
 * The full text of the license can be found in the file LICENSE at
 * the top level of the Lethe distribution.
 *
 * ---------------------------------------------------------------------

 *
 * Author: Bruno Blais, Polytechnique Montreal, 2019-
 */

#include <deal.II/grid/tria_iterator.h>

#include <deal.II/numerics/data_out_faces.h>

#include <deal.II/opencascade/manifold_lib.h>
#include <deal.II/opencascade/utilities.h>

#include <core/grids.h>
#include <core/solutions_output.h>
#include <core/utilities.h>
#include <solvers/flow_control.h>
#include <solvers/navier_stokes_base.h>
#include <solvers/post_processors.h>
#include <solvers/postprocessing_cfd.h>
#include <solvers/postprocessing_cfl.h>
#include <solvers/postprocessing_enstrophy.h>
#include <solvers/postprocessing_force.h>
#include <solvers/postprocessing_kinetic_energy.h>
#include <solvers/postprocessing_torque.h>
#include <solvers/postprocessing_velocities.h>

#include "core/time_integration_utilities.h"


/*
 * Constructor for the Navier-Stokes base class
 */
template <int dim, typename VectorType, typename DofsType>
NavierStokesBase<dim, VectorType, DofsType>::NavierStokesBase(
  NavierStokesSolverParameters<dim> &p_nsparam,
  const unsigned int                 p_degreeVelocity,
  const unsigned int                 p_degreePressure)
  : PhysicsSolver<VectorType>(p_nsparam.non_linear_solver)
  //      new NewtonNonLinearSolver<VectorType>(this,
  //      p_nsparam.nonLinearSolver))
  , mpi_communicator(MPI_COMM_WORLD)
  , n_mpi_processes(Utilities::MPI::n_mpi_processes(mpi_communicator))
  , this_mpi_process(Utilities::MPI::this_mpi_process(mpi_communicator))
  , triangulation(dynamic_cast<parallel::DistributedTriangulationBase<dim> *>(
      new parallel::distributed::Triangulation<dim>(
        this->mpi_communicator,
        typename Triangulation<dim>::MeshSmoothing(
          Triangulation<dim>::smoothing_on_refinement |
          Triangulation<dim>::smoothing_on_coarsening))))
  , dof_handler(*this->triangulation)
  , fe(FE_Q<dim>(p_degreeVelocity), dim, FE_Q<dim>(p_degreePressure), 1)
  , computing_timer(this->mpi_communicator,
                    this->pcout,
                    TimerOutput::summary,
                    TimerOutput::wall_times)
  , nsparam(p_nsparam)
  , flow_control(nsparam.flow_control)
  , velocity_fem_degree(p_degreeVelocity)
  , pressure_fem_degree(p_degreePressure)
  , number_quadrature_points(p_degreeVelocity + 1)
{
  this->pcout.set_condition(
    Utilities::MPI::this_mpi_process(this->mpi_communicator) == 0);

  if (nsparam.simulation_control.method ==
      Parameters::SimulationControl::TimeSteppingMethod::steady)
    simulation_control =
      std::make_shared<SimulationControlSteady>(nsparam.simulation_control);
  else if (nsparam.simulation_control.method ==
           Parameters::SimulationControl::TimeSteppingMethod::steady_bdf)
    {
      simulation_control = std::make_shared<SimulationControlAdjointSteady>(
        nsparam.simulation_control);
    }
  else
    {
      if (nsparam.simulation_control.output_control ==
          Parameters::SimulationControl::OutputControl::time)
        simulation_control =
          std::make_shared<SimulationControlTransientDynamicOutput>(
            nsparam.simulation_control);
      else
        simulation_control = std::make_shared<SimulationControlTransient>(
          nsparam.simulation_control);
    }


  // Override default value of quadrature point if they are specified
  if (nsparam.fem_parameters.number_quadrature_points > 0)
    number_quadrature_points = nsparam.fem_parameters.number_quadrature_points;

  // Change the behavior of the timer for situations when you don't want outputs
  if (nsparam.timer.type == Parameters::Timer::Type::none)
    this->computing_timer.disable_output();

  // Pre-allocate the force tables to match the number of boundary conditions
  forces_on_boundaries.resize(nsparam.boundary_conditions.size);
  torques_on_boundaries.resize(nsparam.boundary_conditions.size);
  forces_tables.resize(nsparam.boundary_conditions.size);
  torques_tables.resize(nsparam.boundary_conditions.size);

  // Get the exact solution from the parser
  exact_solution = &nsparam.analytical_solution->velocity;

  // If there is a forcing function, get it from the parser
  if (nsparam.sourceTerm->source_term())
    forcing_function = &nsparam.sourceTerm->source;
  else
    forcing_function = new NoForce<dim>;

  this->pcout << "Running on "
              << Utilities::MPI::n_mpi_processes(this->mpi_communicator)
              << " MPI rank(s)..." << std::endl;

  this->pcout << std::setprecision(nsparam.simulation_control.log_precision);
}

template <int dim, typename VectorType, typename DofsType>
void
NavierStokesBase<dim, VectorType, DofsType>::postprocessing_flow_rate(
  const VectorType &evaluation_point)
{
  this->flow_rate = calculate_flow_rate(this->dof_handler,
                                        evaluation_point,
                                        nsparam.flow_control.boundary_flow_id,
                                        nsparam.fem_parameters,
                                        mpi_communicator);

  // Showing results (area and flow rate)
  if (nsparam.flow_control.verbosity == Parameters::Verbosity::verbose &&
      simulation_control->get_step_number() > 0 && this->this_mpi_process == 0)
    {
      std::cout << "+------------------------------------------+" << std::endl;
      std::cout << "|  Flow control summary                    |" << std::endl;
      std::cout << "+------------------------------------------+" << std::endl;
      this->pcout << "Inlet area : " << flow_rate.second << std::endl;
      this->pcout << "Flow rate : " << flow_rate.first << std::endl;
      this->pcout << "Beta applied : "
                  << beta[nsparam.flow_control.flow_direction] << std::endl;
    }
}


template <int dim, typename VectorType, typename DofsType>
void
NavierStokesBase<dim, VectorType, DofsType>::dynamic_flow_control()
{
  if (nsparam.flow_control.enable_flow_control &&
      nsparam.simulation_control.method !=
        Parameters::SimulationControl::TimeSteppingMethod::steady)
    {
      this->flow_control.calculate_beta(flow_rate,
                                        simulation_control->get_time_step(),
                                        simulation_control->get_step_number());

      this->beta = flow_control.get_beta();
    }
}


// This is a primitive first implementation that could be greatly improved by
// doing a single pass instead of N boundary passes
template <int dim, typename VectorType, typename DofsType>
void
NavierStokesBase<dim, VectorType, DofsType>::postprocessing_forces(
  const VectorType &evaluation_point)
{
  TimerOutput::Scope t(this->computing_timer, "calculate_forces");

  this->forces_on_boundaries = calculate_forces(this->dof_handler,
                                                evaluation_point,
                                                nsparam.physical_properties,
                                                nsparam.fem_parameters,
                                                nsparam.boundary_conditions,
                                                mpi_communicator);

  if (nsparam.forces_parameters.verbosity == Parameters::Verbosity::verbose &&
      this->this_mpi_process == 0)
    {
      std::cout << std::endl;
      std::string independent_column_names = "Boundary ID";

      std::vector<std::string> dependent_column_names;
      dependent_column_names.push_back("f_x");
      dependent_column_names.push_back("f_y");
      if (dim == 3)
        dependent_column_names.push_back("f_z");

      TableHandler table = make_table_scalars_tensors(
        nsparam.boundary_conditions.id,
        independent_column_names,
        this->forces_on_boundaries,
        dependent_column_names,
        this->nsparam.simulation_control.log_precision);

      std::cout << "+------------------------------------------+" << std::endl;
      std::cout << "|  Force  summary                          |" << std::endl;
      std::cout << "+------------------------------------------+" << std::endl;
      table.write_text(std::cout);
    }

  for (unsigned int i_boundary = 0;
       i_boundary < nsparam.boundary_conditions.size;
       ++i_boundary)
    {
      this->forces_tables[i_boundary].add_value(
        "time", simulation_control->get_current_time());
      this->forces_tables[i_boundary].add_value(
        "f_x", this->forces_on_boundaries[i_boundary][0]);
      this->forces_tables[i_boundary].add_value(
        "f_y", this->forces_on_boundaries[i_boundary][1]);
      if (dim == 3)
        this->forces_tables[i_boundary].add_value(
          "f_z", this->forces_on_boundaries[i_boundary][2]);
      else
        this->forces_tables[i_boundary].add_value("f_z", 0.);

      // Precision
      this->forces_tables[i_boundary].set_precision(
        "f_x", nsparam.forces_parameters.output_precision);
      this->forces_tables[i_boundary].set_precision(
        "f_y", nsparam.forces_parameters.output_precision);
      this->forces_tables[i_boundary].set_precision(
        "f_z", nsparam.forces_parameters.output_precision);
      this->forces_tables[i_boundary].set_precision(
        "time", nsparam.forces_parameters.output_precision);
    }
}


template <int dim, typename VectorType, typename DofsType>
void
NavierStokesBase<dim, VectorType, DofsType>::postprocessing_torques(
  const VectorType &evaluation_point)
{
  TimerOutput::Scope t(this->computing_timer, "calculate_torques");

  this->torques_on_boundaries = calculate_torques(this->dof_handler,
                                                  evaluation_point,
                                                  nsparam.physical_properties,
                                                  nsparam.fem_parameters,
                                                  nsparam.boundary_conditions,
                                                  mpi_communicator);

  if (nsparam.forces_parameters.verbosity == Parameters::Verbosity::verbose &&
      this->this_mpi_process == 0)
    {
      this->pcout << std::endl;
      std::string independent_column_names = "Boundary ID";

      std::vector<std::string> dependent_column_names;
      dependent_column_names.push_back("T_x");
      dependent_column_names.push_back("T_y");
      dependent_column_names.push_back("T_z");

      TableHandler table = make_table_scalars_tensors(
        nsparam.boundary_conditions.id,
        independent_column_names,
        this->torques_on_boundaries,
        dependent_column_names,
        this->nsparam.simulation_control.log_precision);

      std::cout << "+------------------------------------------+" << std::endl;
      std::cout << "|  Torque summary                          |" << std::endl;
      std::cout << "+------------------------------------------+" << std::endl;
      table.write_text(std::cout);
    }

  for (unsigned int boundary_id = 0;
       boundary_id < nsparam.boundary_conditions.size;
       ++boundary_id)
    {
      this->torques_tables[boundary_id].add_value(
        "time", simulation_control->get_current_time());
      this->torques_tables[boundary_id].add_value(
        "T_x", this->torques_on_boundaries[boundary_id][0]);
      this->torques_tables[boundary_id].add_value(
        "T_y", this->torques_on_boundaries[boundary_id][1]);
      this->torques_tables[boundary_id].add_value(
        "T_z", this->torques_on_boundaries[boundary_id][2]);

      // Precision
      this->torques_tables[boundary_id].set_precision(
        "T_x", nsparam.forces_parameters.output_precision);
      this->torques_tables[boundary_id].set_precision(
        "T_y", nsparam.forces_parameters.output_precision);
      this->torques_tables[boundary_id].set_precision(
        "T_z", nsparam.forces_parameters.output_precision);
      this->torques_tables[boundary_id].set_precision(
        "time", nsparam.forces_parameters.output_precision);
    }
}

// Find the l2 norm of the error between the finite element sol'n and the exact
// sol'n
template <int dim, typename VectorType, typename DofsType>
std::pair<double, double>
NavierStokesBase<dim, VectorType, DofsType>::calculate_L2_error(
  const VectorType &evaluation_point)
{
  TimerOutput::Scope t(this->computing_timer, "error");

  QGauss<dim>         quadrature_formula(this->number_quadrature_points + 1);
  const MappingQ<dim> mapping(this->velocity_fem_degree,
                              nsparam.fem_parameters.qmapping_all);
  FEValues<dim>       fe_values(mapping,
                          this->fe,
                          quadrature_formula,
                          update_values | update_gradients |
                            update_quadrature_points | update_JxW_values);

  const FEValuesExtractors::Vector velocities(0);
  const FEValuesExtractors::Scalar pressure(dim);

  const unsigned int dofs_per_cell =
    this->fe.dofs_per_cell; // This gives you dofs per cell
  std::vector<types::global_dof_index> local_dof_indices(
    dofs_per_cell); //  Local connectivity

  const unsigned int n_q_points = quadrature_formula.size();

  std::vector<Vector<double>> q_exactSol(n_q_points, Vector<double>(dim + 1));

  std::vector<Tensor<1, dim>> local_velocity_values(n_q_points);
  std::vector<double>         local_pressure_values(n_q_points);

  Function<dim> *l_exact_solution = this->exact_solution;

  double pressure_integral       = 0;
  double exact_pressure_integral = 0;

  // loop over elements to calculate average pressure
  for (const auto &cell : dof_handler.active_cell_iterators())
    {
      if (cell->is_locally_owned())
        {
          fe_values.reinit(cell);

          fe_values[pressure].get_function_values(evaluation_point,
                                                  local_pressure_values);
          // Get the exact solution at all gauss points
          l_exact_solution->vector_value_list(fe_values.get_quadrature_points(),
                                              q_exactSol);


          // Retrieve the effective "connectivity matrix" for this element
          cell->get_dof_indices(local_dof_indices);

          for (unsigned int q = 0; q < n_q_points; q++)
            {
              pressure_integral += local_pressure_values[q] * fe_values.JxW(q);
              exact_pressure_integral += q_exactSol[q][dim] * fe_values.JxW(q);
            }
        }
    }

  pressure_integral =
    Utilities::MPI::sum(pressure_integral, this->mpi_communicator);
  exact_pressure_integral =
    Utilities::MPI::sum(exact_pressure_integral, this->mpi_communicator);

  double global_volume          = GridTools::volume(*this->triangulation);
  double average_pressure       = pressure_integral / global_volume;
  double average_exact_pressure = exact_pressure_integral / global_volume;


  double l2errorU = 0.;
  double l2errorP = 0.;

  for (const auto &cell : dof_handler.active_cell_iterators())
    {
      if (cell->is_locally_owned())
        {
          fe_values.reinit(cell);
          fe_values[velocities].get_function_values(evaluation_point,
                                                    local_velocity_values);
          fe_values[pressure].get_function_values(evaluation_point,
                                                  local_pressure_values);

          // Retrieve the effective "connectivity matrix" for this element
          cell->get_dof_indices(local_dof_indices);

          // Get the exact solution at all gauss points
          l_exact_solution->vector_value_list(fe_values.get_quadrature_points(),
                                              q_exactSol);

          for (unsigned int q = 0; q < n_q_points; q++)
            {
              // Find the values of x and u_h (the finite element solution) at
              // the quadrature points
              double ux_sim   = local_velocity_values[q][0];
              double ux_exact = q_exactSol[q][0];

              double uy_sim   = local_velocity_values[q][1];
              double uy_exact = q_exactSol[q][1];

              l2errorU +=
                (ux_sim - ux_exact) * (ux_sim - ux_exact) * fe_values.JxW(q);
              l2errorU +=
                (uy_sim - uy_exact) * (uy_sim - uy_exact) * fe_values.JxW(q);

              if (dim == 3)
                {
                  double uz_sim   = local_velocity_values[q][2];
                  double uz_exact = q_exactSol[q][2];
                  l2errorU += (uz_sim - uz_exact) * (uz_sim - uz_exact) *
                              fe_values.JxW(q);
                }

              double p_sim   = local_pressure_values[q] - average_pressure;
              double p_exact = q_exactSol[q][dim] - average_exact_pressure;
              l2errorP +=
                (p_sim - p_exact) * (p_sim - p_exact) * fe_values.JxW(q);
            }
        }
    }
  l2errorU = Utilities::MPI::sum(l2errorU, this->mpi_communicator);
  l2errorP = Utilities::MPI::sum(l2errorP, this->mpi_communicator);

  return std::make_pair(std::sqrt(l2errorU), std::sqrt(l2errorP));
}

template <int dim, typename VectorType, typename DofsType>
void
NavierStokesBase<dim, VectorType, DofsType>::finish_simulation()
{
  if (nsparam.forces_parameters.calculate_force)
    this->write_output_forces();

  if (nsparam.forces_parameters.calculate_torque)
    this->write_output_torques();

  if (nsparam.analytical_solution->calculate_error())
    {
      if (nsparam.simulation_control.method ==
          Parameters::SimulationControl::TimeSteppingMethod::steady)
        {
          error_table.set_scientific("error_pressure", true);
          error_table.omit_column_from_convergence_rate_evaluation("cells");
          error_table.omit_column_from_convergence_rate_evaluation(
            "total_time");
          error_table.evaluate_all_convergence_rates(
            ConvergenceTable::reduction_rate_log2);
        }
      error_table.set_scientific("error_velocity", true);

      if (this->this_mpi_process == 0)
        {
          std::string filename =
            nsparam.analytical_solution->get_filename() + ".dat";
          std::ofstream output(filename.c_str());
          error_table.write_text(output);
          std::vector<std::string> sub_columns;
          if (nsparam.simulation_control.method ==
              Parameters::SimulationControl::TimeSteppingMethod::steady)
            {
              sub_columns.push_back("cells");
              sub_columns.push_back("error_velocity");
              sub_columns.push_back("error_pressure");
              error_table.set_column_order(sub_columns);
            }
          error_table.write_text(std::cout);
        }
    }
}

template <int dim, typename VectorType, typename DofsType>
void
NavierStokesBase<dim, VectorType, DofsType>::finish_time_step()
{
  if (nsparam.simulation_control.method !=
      Parameters::SimulationControl::TimeSteppingMethod::steady)
    {
      this->solution_m3 = this->solution_m2;
      this->solution_m2 = this->solution_m1;
      this->solution_m1 = this->present_solution;
      const double CFL  = calculate_CFL(this->dof_handler,
                                       this->present_solution,
                                       nsparam.fem_parameters,
                                       simulation_control->get_time_step(),
                                       mpi_communicator);
      this->simulation_control->set_CFL(CFL);
    }
  if (this->nsparam.restart_parameters.checkpoint &&
      simulation_control->get_step_number() %
          this->nsparam.restart_parameters.frequency ==
        0)
    {
      this->write_checkpoint();
    }

  if (this->nsparam.timer.type == Parameters::Timer::Type::iteration)
    {
      this->computing_timer.print_summary();
      this->computing_timer.reset();
    }
}

// Do an iteration with the NavierStokes Solver
// Handles the fact that we may or may not be at a first
// iteration with the solver and sets the initial condition
template <int dim, typename VectorType, typename DofsType>
void
NavierStokesBase<dim, VectorType, DofsType>::iterate()
{
  if (nsparam.simulation_control.method ==
      Parameters::SimulationControl::TimeSteppingMethod::sdirk2)
    {
      PhysicsSolver<VectorType>::solve_non_linear_system(
        Parameters::SimulationControl::TimeSteppingMethod::sdirk2_1,
        false,
        false);
      this->solution_m2 = this->present_solution;

      PhysicsSolver<VectorType>::solve_non_linear_system(
        Parameters::SimulationControl::TimeSteppingMethod::sdirk2_2,
        false,
        false);
    }

  else if (nsparam.simulation_control.method ==
           Parameters::SimulationControl::TimeSteppingMethod::sdirk3)
    {
      PhysicsSolver<VectorType>::solve_non_linear_system(
        Parameters::SimulationControl::TimeSteppingMethod::sdirk3_1,
        false,
        false);

      this->solution_m2 = this->present_solution;

      PhysicsSolver<VectorType>::solve_non_linear_system(
        Parameters::SimulationControl::TimeSteppingMethod::sdirk3_2,
        false,
        false);

      this->solution_m3 = this->present_solution;

      PhysicsSolver<VectorType>::solve_non_linear_system(
        Parameters::SimulationControl::TimeSteppingMethod::sdirk3_3,
        false,
        false);
    }
  else
    {
      PhysicsSolver<VectorType>::solve_non_linear_system(
        nsparam.simulation_control.method, false, false);
    }
}

// Do an iteration with the NavierStokes Solver
// Handles the fact that we may or may not be at a first
// iteration with the solver and sets the initial condition
template <int dim, typename VectorType, typename DofsType>
void
NavierStokesBase<dim, VectorType, DofsType>::first_iteration()
{
  // First step if the method is not a multi-step method
  if (!is_bdf_high_order(nsparam.simulation_control.method))
    {
      iterate();
    }

  // Taking care of the multi-step methods
  else if (nsparam.simulation_control.method ==
           Parameters::SimulationControl::TimeSteppingMethod::bdf2)
    {
      Parameters::SimulationControl timeParameters = nsparam.simulation_control;

      // Start the BDF2 with a single Euler time step with a lower time step
      double time_step =
        timeParameters.dt * timeParameters.startup_timestep_scaling;
      simulation_control->set_current_time_step(time_step);
      PhysicsSolver<VectorType>::solve_non_linear_system(
        Parameters::SimulationControl::TimeSteppingMethod::bdf1, false, true);
      this->solution_m2 = this->solution_m1;
      this->solution_m1 = this->present_solution;

      // Reset the time step and do a bdf 2 newton iteration using the two
      // steps to complete the full step

      time_step =
        timeParameters.dt * (1. - timeParameters.startup_timestep_scaling);

      simulation_control->set_current_time_step(time_step);

      PhysicsSolver<VectorType>::solve_non_linear_system(
        Parameters::SimulationControl::TimeSteppingMethod::bdf2, false, true);

      simulation_control->set_suggested_time_step(timeParameters.dt);
    }

  else if (nsparam.simulation_control.method ==
           Parameters::SimulationControl::TimeSteppingMethod::bdf3)
    {
      Parameters::SimulationControl timeParameters = nsparam.simulation_control;

      // Start the BDF3 with a single Euler time step with a lower time step
      double time_step =
        timeParameters.dt * timeParameters.startup_timestep_scaling;

      simulation_control->set_current_time_step(time_step);

      PhysicsSolver<VectorType>::solve_non_linear_system(
        Parameters::SimulationControl::TimeSteppingMethod::bdf1, false, true);
      this->solution_m2 = this->solution_m1;
      this->solution_m1 = this->present_solution;

      // Reset the time step and do a bdf 2 newton iteration using the two
      // steps

      simulation_control->set_current_time_step(time_step);

      PhysicsSolver<VectorType>::solve_non_linear_system(
        Parameters::SimulationControl::TimeSteppingMethod::bdf1, false, true);
      this->solution_m3 = this->solution_m2;
      this->solution_m2 = this->solution_m1;
      this->solution_m1 = this->present_solution;

      // Reset the time step and do a bdf 3 newton iteration using the two
      // steps to complete the full step
      time_step =
        timeParameters.dt * (1. - 2. * timeParameters.startup_timestep_scaling);
      simulation_control->set_current_time_step(time_step);

      PhysicsSolver<VectorType>::solve_non_linear_system(
        Parameters::SimulationControl::TimeSteppingMethod::bdf3, false, true);
      simulation_control->set_suggested_time_step(timeParameters.dt);
    }
}

template <int dim, typename VectorType, typename DofsType>
void
NavierStokesBase<dim, VectorType, DofsType>::refine_mesh()
{
  if (simulation_control->get_step_number() %
        this->nsparam.mesh_adaptation.frequency ==
      0)
    {
      if (this->nsparam.mesh_adaptation.type ==
          Parameters::MeshAdaptation::Type::kelly)
        refine_mesh_kelly();

      else if (this->nsparam.mesh_adaptation.type ==
               Parameters::MeshAdaptation::Type::uniform)
        refine_mesh_uniform();
    }
}

template <int dim, typename VectorType, typename DofsType>
void
NavierStokesBase<dim, VectorType, DofsType>::refine_mesh_kelly()
{
  if (dynamic_cast<parallel::distributed::Triangulation<dim> *>(
        this->triangulation.get()) == nullptr)
    return;

  auto &tria = *dynamic_cast<parallel::distributed::Triangulation<dim> *>(
    this->triangulation.get());

  // Time monitoring
  TimerOutput::Scope t(this->computing_timer, "refine");

  Vector<float>       estimated_error_per_cell(tria.n_active_cells());
  const MappingQ<dim> mapping(this->velocity_fem_degree,
                              this->nsparam.fem_parameters.qmapping_all);
  const FEValuesExtractors::Vector velocity(0);
  const FEValuesExtractors::Scalar pressure(dim);
  if (this->nsparam.mesh_adaptation.variable ==
      Parameters::MeshAdaptation::Variable::pressure)
    {
      KellyErrorEstimator<dim>::estimate(
        mapping,
        this->dof_handler,
        QGauss<dim - 1>(this->number_quadrature_points + 1),
        typename std::map<types::boundary_id, const Function<dim, double> *>(),
        this->present_solution,
        estimated_error_per_cell,
        this->fe.component_mask(pressure));
    }
  else if (this->nsparam.mesh_adaptation.variable ==
           Parameters::MeshAdaptation::Variable::velocity)
    {
      KellyErrorEstimator<dim>::estimate(
        mapping,
        this->dof_handler,
        QGauss<dim - 1>(this->number_quadrature_points + 1),
        typename std::map<types::boundary_id, const Function<dim, double> *>(),
        this->present_solution,
        estimated_error_per_cell,
        this->fe.component_mask(velocity));
    }

  if (this->nsparam.mesh_adaptation.fractionType ==
      Parameters::MeshAdaptation::FractionType::number)
    parallel::distributed::GridRefinement::refine_and_coarsen_fixed_number(
      tria,
      estimated_error_per_cell,
      this->nsparam.mesh_adaptation.refinement_fraction,
      this->nsparam.mesh_adaptation.coarsening_fraction,
      this->nsparam.mesh_adaptation.maximum_number_elements);

  else if (this->nsparam.mesh_adaptation.fractionType ==
           Parameters::MeshAdaptation::FractionType::fraction)
    parallel::distributed::GridRefinement::refine_and_coarsen_fixed_fraction(
      tria,
      estimated_error_per_cell,
      this->nsparam.mesh_adaptation.refinement_fraction,
      this->nsparam.mesh_adaptation.coarsening_fraction);

  if (tria.n_levels() > this->nsparam.mesh_adaptation.maximum_refinement_level)
    for (typename Triangulation<dim>::active_cell_iterator cell =
           tria.begin_active(
             this->nsparam.mesh_adaptation.maximum_refinement_level);
         cell != tria.end();
         ++cell)
      cell->clear_refine_flag();
  for (typename Triangulation<dim>::active_cell_iterator cell =
         tria.begin_active(
           this->nsparam.mesh_adaptation.minimum_refinement_level);
       cell !=
       tria.end_active(this->nsparam.mesh_adaptation.minimum_refinement_level);
       ++cell)
    cell->clear_coarsen_flag();

  tria.prepare_coarsening_and_refinement();

  // Solution transfer objects for all the solutions
  parallel::distributed::SolutionTransfer<dim, VectorType> solution_transfer(
    this->dof_handler);
  parallel::distributed::SolutionTransfer<dim, VectorType> solution_transfer_m1(
    this->dof_handler);
  parallel::distributed::SolutionTransfer<dim, VectorType> solution_transfer_m2(
    this->dof_handler);
  parallel::distributed::SolutionTransfer<dim, VectorType> solution_transfer_m3(
    this->dof_handler);
  solution_transfer.prepare_for_coarsening_and_refinement(
    this->present_solution);
  solution_transfer_m1.prepare_for_coarsening_and_refinement(this->solution_m1);
  solution_transfer_m2.prepare_for_coarsening_and_refinement(this->solution_m2);
  solution_transfer_m3.prepare_for_coarsening_and_refinement(this->solution_m3);

  tria.execute_coarsening_and_refinement();
  setup_dofs();

  // Set up the vectors for the transfer
  VectorType tmp(locally_owned_dofs, this->mpi_communicator);
  VectorType tmp_m1(locally_owned_dofs, this->mpi_communicator);
  VectorType tmp_m2(locally_owned_dofs, this->mpi_communicator);
  VectorType tmp_m3(locally_owned_dofs, this->mpi_communicator);

  // Interpolate the solution at time and previous time
  solution_transfer.interpolate(tmp);
  solution_transfer_m1.interpolate(tmp_m1);
  solution_transfer_m2.interpolate(tmp_m2);
  solution_transfer_m3.interpolate(tmp_m3);

  // Distribute constraints
  this->nonzero_constraints.distribute(tmp);
  this->nonzero_constraints.distribute(tmp_m1);
  this->nonzero_constraints.distribute(tmp_m2);
  this->nonzero_constraints.distribute(tmp_m3);

  // Fix on the new mesh
  this->present_solution = tmp;
  this->solution_m1      = tmp_m1;
  this->solution_m2      = tmp_m2;
  this->solution_m3      = tmp_m3;
}

template <int dim, typename VectorType, typename DofsType>
void
NavierStokesBase<dim, VectorType, DofsType>::refine_mesh_uniform()
{
  TimerOutput::Scope t(this->computing_timer, "refine");

  // Solution transfer objects for all the solutions
  parallel::distributed::SolutionTransfer<dim, VectorType> solution_transfer(
    this->dof_handler);
  parallel::distributed::SolutionTransfer<dim, VectorType> solution_transfer_m1(
    this->dof_handler);
  parallel::distributed::SolutionTransfer<dim, VectorType> solution_transfer_m2(
    this->dof_handler);
  parallel::distributed::SolutionTransfer<dim, VectorType> solution_transfer_m3(
    this->dof_handler);
  solution_transfer.prepare_for_coarsening_and_refinement(
    this->present_solution);
  solution_transfer_m1.prepare_for_coarsening_and_refinement(this->solution_m1);
  solution_transfer_m2.prepare_for_coarsening_and_refinement(this->solution_m2);
  solution_transfer_m3.prepare_for_coarsening_and_refinement(this->solution_m3);

  // Refine
  this->triangulation->refine_global(1);

  setup_dofs();

  // Set up the vectors for the transfer
  VectorType tmp(locally_owned_dofs, this->mpi_communicator);
  VectorType tmp_m1(locally_owned_dofs, this->mpi_communicator);
  VectorType tmp_m2(locally_owned_dofs, this->mpi_communicator);
  VectorType tmp_m3(locally_owned_dofs, this->mpi_communicator);

  // Interpolate the solution at time and previous time
  solution_transfer.interpolate(tmp);
  solution_transfer_m1.interpolate(tmp_m1);
  solution_transfer_m2.interpolate(tmp_m2);
  solution_transfer_m3.interpolate(tmp_m3);

  // Distribute constraints
  this->nonzero_constraints.distribute(tmp);
  this->nonzero_constraints.distribute(tmp_m1);
  this->nonzero_constraints.distribute(tmp_m2);
  this->nonzero_constraints.distribute(tmp_m3);

  // Fix on the new mesh
  this->present_solution = tmp;
  this->solution_m1      = tmp_m1;
  this->solution_m2      = tmp_m2;
  this->solution_m3      = tmp_m3;
}

template <int dim, typename VectorType, typename DofsType>
void
NavierStokesBase<dim, VectorType, DofsType>::postprocess(bool firstIter)
{
<<<<<<< HEAD
=======
  if (this->simulation_control->is_output_iteration())
    this->write_output_results(this->present_solution);

>>>>>>> aea98300
  if (this->nsparam.post_processing.calculate_enstrophy)
    {
      double enstrophy = calculate_enstrophy(this->dof_handler,
                                             this->present_solution,
                                             nsparam.fem_parameters,
                                             mpi_communicator);

      this->enstrophy_table.add_value("time",
                                      simulation_control->get_current_time());
      this->enstrophy_table.add_value("enstrophy", enstrophy);

      // Display Enstrophy to screen if verbosity is enabled
      if (this->nsparam.post_processing.verbosity ==
          Parameters::Verbosity::verbose)
        {
          this->pcout << "Enstrophy  : " << enstrophy << std::endl;
        }

      // Output Enstrophy to a text file from processor 0
      if (simulation_control->get_step_number() %
              this->nsparam.post_processing.output_frequency ==
            0 &&
          this->this_mpi_process == 0)
        {
          std::string filename =
            nsparam.post_processing.enstrophy_output_name + ".dat";
          std::ofstream output(filename.c_str());
          enstrophy_table.set_precision("time", 12);
          enstrophy_table.set_precision("enstrophy", 12);
          this->enstrophy_table.write_text(output);
        }
    }

  if (this->nsparam.post_processing.calculate_average_velocities)
    {
      double epsilon = 1e-6;
      // Reinitiation of the average_solution vector at the first iteration.
      if (firstIter)
        {
          this->average_solution.reinit(this->locally_owned_dofs,
                                        this->locally_relevant_dofs,
                                        this->mpi_communicator);
        }

      // Calculate average velocities when the time reaches the initial time.
      // time >= initial time with the epsilon as tolerance.
      else if (simulation_control->get_current_time() >
               (nsparam.post_processing.initial_time - epsilon))
        {
          this->average_velocities.calculate_average_velocities(
            this->local_evaluation_point,
            this->simulation_control,
            nsparam.post_processing,
            locally_owned_dofs,
            mpi_communicator);

          this->average_solution = average_velocities.get_average_velocities();
        }
    }


  if (this->nsparam.post_processing.calculate_kinetic_energy)
    {
      TimerOutput::Scope t(this->computing_timer, "kinetic_energy_calculation");
      double             kE = calculate_kinetic_energy(this->dof_handler,
                                           this->present_solution,
                                           nsparam.fem_parameters,
                                           mpi_communicator);
      this->kinetic_energy_table.add_value(
        "time", simulation_control->get_current_time());
      this->kinetic_energy_table.add_value("kinetic-energy", kE);
      if (this->nsparam.post_processing.verbosity ==
          Parameters::Verbosity::verbose)
        {
          this->pcout << "Kinetic energy : " << kE << std::endl;
        }

      // Output Kinetic Energy to a text file from processor 0
      if ((simulation_control->get_step_number() %
             this->nsparam.post_processing.output_frequency ==
           0) &&
          this->this_mpi_process == 0)
        {
          std::string filename =
            nsparam.post_processing.kinetic_energy_output_name + ".dat";
          std::ofstream output(filename.c_str());
          kinetic_energy_table.set_precision("time", 12);
          kinetic_energy_table.set_precision("kinetic-energy", 12);
          this->kinetic_energy_table.write_text(output);
        }
    }

  // Calculate inlet flow rate and area
  if (this->nsparam.flow_control.enable_flow_control)
    {
      this->postprocessing_flow_rate(this->present_solution);
    }

  if (!firstIter)
    {
      // Calculate forces on the boundary conditions
      if (this->nsparam.forces_parameters.calculate_force)
        {
          if (simulation_control->get_step_number() %
                this->nsparam.forces_parameters.calculation_frequency ==
              0)
            this->postprocessing_forces(this->present_solution);
          if (simulation_control->get_step_number() %
                this->nsparam.forces_parameters.output_frequency ==
              0)
            this->write_output_forces();
        }

      // Calculate torques on the boundary conditions
      if (this->nsparam.forces_parameters.calculate_torque)
        {
          if (simulation_control->get_step_number() %
                this->nsparam.forces_parameters.calculation_frequency ==
              0)
            this->postprocessing_torques(this->present_solution);
          if (simulation_control->get_step_number() %
                this->nsparam.forces_parameters.output_frequency ==
              0)
            this->write_output_torques();
        }

      // Calculate error with respect to analytical solution
      if (this->nsparam.analytical_solution->calculate_error())
        {
          // Update the time of the exact solution to the actual time
          this->exact_solution->set_time(
            simulation_control->get_current_time());
          const std::pair<double, double> errors =
            this->calculate_L2_error(this->present_solution);
          const double error_velocity = errors.first;
          const double error_pressure = errors.second;
          if (nsparam.simulation_control.method ==
              Parameters::SimulationControl::TimeSteppingMethod::steady)
            {
              this->error_table.add_value(
                "cells", this->triangulation->n_global_active_cells());
              this->error_table.add_value("error_velocity", error_velocity);
              this->error_table.add_value("error_pressure", error_pressure);
              auto summary = computing_timer.get_summary_data(
                computing_timer.total_wall_time);
              double total_time = 0;
              for (auto it = summary.begin(); it != summary.end(); ++it)
                {
                  total_time += summary[it->first];
                }

              this->error_table.add_value("total_time", total_time);
            }
          else
            {
              this->error_table.add_value(
                "time", simulation_control->get_current_time());
              this->error_table.add_value("error_velocity", error_velocity);
            }
          if (this->nsparam.analytical_solution->verbosity ==
              Parameters::Verbosity::verbose)
            {
              this->pcout << "L2 error velocity : " << error_velocity
                          << std::endl;
            }
        }
    }
  if (this->simulation_control->is_output_iteration())
    this->write_output_results(this->present_solution);
}

template <int dim, typename VectorType, typename DofsType>
void
NavierStokesBase<dim, VectorType, DofsType>::set_nodal_values()
{
  const FEValuesExtractors::Vector velocities(0);
  const FEValuesExtractors::Scalar pressure(dim);
  const MappingQ<dim>              mapping(this->velocity_fem_degree,
                              this->nsparam.fem_parameters.qmapping_all);
  VectorTools::interpolate(mapping,
                           this->dof_handler,
                           this->nsparam.initial_condition->uvwp,
                           this->newton_update,
                           this->fe.component_mask(velocities));
  VectorTools::interpolate(mapping,
                           this->dof_handler,
                           this->nsparam.initial_condition->uvwp,
                           this->newton_update,
                           this->fe.component_mask(pressure));
  this->nonzero_constraints.distribute(this->newton_update);
  this->present_solution = this->newton_update;
}


template <int dim, typename VectorType, typename DofsType>
void
NavierStokesBase<dim, VectorType, DofsType>::read_checkpoint()
{
  TimerOutput::Scope timer(this->computing_timer, "read_checkpoint");
  std::string        prefix = this->nsparam.restart_parameters.filename;
  this->simulation_control->read(prefix);
  this->pvdhandler.read(prefix);

  const std::string filename = prefix + ".triangulation";
  std::ifstream     in(filename.c_str());
  if (!in)
    AssertThrow(false,
                ExcMessage(
                  std::string(
                    "You are trying to restart a previous computation, "
                    "but the restart file <") +
                  filename + "> does not appear to exist!"));

  try
    {
      if (auto tria = dynamic_cast<parallel::distributed::Triangulation<dim> *>(
            this->triangulation.get()))
        tria->load(filename.c_str());
    }
  catch (...)
    {
      AssertThrow(false,
                  ExcMessage("Cannot open snapshot mesh file or read the "
                             "triangulation stored there."));
    }
  setup_dofs();
  std::vector<VectorType *> x_system(4);

  VectorType distributed_system(this->newton_update);
  VectorType distributed_system_m1(this->newton_update);
  VectorType distributed_system_m2(this->newton_update);
  VectorType distributed_system_m3(this->newton_update);
  x_system[0] = &(distributed_system);
  x_system[1] = &(distributed_system_m1);
  x_system[2] = &(distributed_system_m2);
  x_system[3] = &(distributed_system_m3);
  parallel::distributed::SolutionTransfer<dim, VectorType> system_trans_vectors(
    this->dof_handler);
  system_trans_vectors.deserialize(x_system);
  this->present_solution = distributed_system;
  this->solution_m1      = distributed_system_m1;
  this->solution_m2      = distributed_system_m2;
  this->solution_m3      = distributed_system_m3;
}

template <int dim, typename VectorType, typename DofsType>
void
NavierStokesBase<dim, VectorType, DofsType>::output_field_hook(
  DataOut<dim> & /*data_out*/)
{}

template <int dim, typename VectorType, typename DofsType>
void
NavierStokesBase<dim, VectorType, DofsType>::write_output_results(
  const VectorType &solution)
{
  TimerOutput::Scope  t(this->computing_timer, "output");
  const MappingQ<dim> mapping(this->velocity_fem_degree,
                              nsparam.fem_parameters.qmapping_all);

  const std::string  folder        = simulation_control->get_output_path();
  const std::string  solution_name = simulation_control->get_output_name();
  const unsigned int iter          = simulation_control->get_step_number();
  const double       time          = simulation_control->get_current_time();
  const unsigned int subdivision = simulation_control->get_number_subdivision();
  const unsigned int group_files = simulation_control->get_group_files();

  // Add the interpretation of the solution and average solution. The dim first
  // components are the velocity vectors and the following one is the pressure.
  std::vector<std::string> solution_names(dim, "velocity");
  solution_names.push_back("pressure");
  std::vector<DataComponentInterpretation::DataComponentInterpretation>
    data_component_interpretation(
      dim, DataComponentInterpretation::component_is_part_of_vector);
  data_component_interpretation.push_back(
    DataComponentInterpretation::component_is_scalar);

  DataOut<dim> data_out;

  // Additional flag to enable the output of high-order elements
  DataOutBase::VtkFlags flags;
  if (this->velocity_fem_degree > 1)
    flags.write_higher_order_cells = true;
  data_out.set_flags(flags);

  // Attach the solution data to data_out object
  data_out.attach_dof_handler(this->dof_handler);
  data_out.add_data_vector(solution,
                           solution_names,
                           DataOut<dim>::type_dof_data,
                           data_component_interpretation);

  if (nsparam.post_processing.calculate_average_velocities)
    {
      std::vector<std::string> average_solution_names(dim, "average_velocity");
      average_solution_names.push_back("average_pressure");

      std::vector<DataComponentInterpretation::DataComponentInterpretation>
        average_data_component_interpretation(
          dim, DataComponentInterpretation::component_is_part_of_vector);
      average_data_component_interpretation.push_back(
        DataComponentInterpretation::component_is_scalar);

      data_out.add_data_vector(this->average_solution,
                               average_solution_names,
                               DataOut<dim>::type_dof_data,
                               average_data_component_interpretation);
    }

  Vector<float> subdomain(this->triangulation->n_active_cells());
  for (unsigned int i = 0; i < subdomain.size(); ++i)
    subdomain(i) = this->triangulation->locally_owned_subdomain();
  data_out.add_data_vector(subdomain, "subdomain");

  // Create additional post-processor that derives information from the solution
  VorticityPostprocessor<dim> vorticity;
  data_out.add_data_vector(solution, vorticity);

  QCriterionPostprocessor<dim> qcriterion;
  data_out.add_data_vector(solution, qcriterion);

  SRFPostprocessor<dim> srf(nsparam.velocitySource.omega_x,
                            nsparam.velocitySource.omega_y,
                            nsparam.velocitySource.omega_z);

  if (nsparam.velocitySource.type ==
      Parameters::VelocitySource::VelocitySourceType::srf)
    data_out.add_data_vector(solution, srf);

  output_field_hook(data_out);

  // Build the patches and write the output

  data_out.build_patches(mapping,
                         subdivision,
                         DataOut<dim>::curved_inner_cells);

  write_vtu_and_pvd<dim>(this->pvdhandler,
                         data_out,
                         folder,
                         solution_name,
                         time,
                         iter,
                         group_files,
                         this->mpi_communicator);

  if (simulation_control->get_output_boundaries())
    {
      DataOutFaces<dim>          data_out_faces;
      BoundaryPostprocessor<dim> boundary_id;
      data_out_faces.attach_dof_handler(this->dof_handler);
      data_out_faces.add_data_vector(solution, boundary_id);
      data_out_faces.build_patches();

      write_boundaries_vtu<dim>(
        data_out_faces, folder, time, iter, this->mpi_communicator);
    }
}

template <int dim, typename VectorType, typename DofsType>
void
NavierStokesBase<dim, VectorType, DofsType>::write_output_forces()
{
  TimerOutput::Scope t(this->computing_timer, "output_forces");
  for (unsigned int boundary_id = 0;
       boundary_id < nsparam.boundary_conditions.size;
       ++boundary_id)
    {
      std::string filename = nsparam.forces_parameters.force_output_name + "." +
                             Utilities::int_to_string(boundary_id, 2) + ".dat";
      std::ofstream output(filename.c_str());

      forces_tables[boundary_id].write_text(output);
    }
}

template <int dim, typename VectorType, typename DofsType>
void
NavierStokesBase<dim, VectorType, DofsType>::write_output_torques()
{
  TimerOutput::Scope t(this->computing_timer, "output_torques");
  for (unsigned int boundary_id = 0;
       boundary_id < nsparam.boundary_conditions.size;
       ++boundary_id)
    {
      std::string filename = nsparam.forces_parameters.torque_output_name +
                             "." + Utilities::int_to_string(boundary_id, 2) +
                             ".dat";
      std::ofstream output(filename.c_str());

      this->torques_tables[boundary_id].write_text(output);
    }
}

template <int dim, typename VectorType, typename DofsType>
void
NavierStokesBase<dim, VectorType, DofsType>::write_checkpoint()
{
  TimerOutput::Scope timer(this->computing_timer, "write_checkpoint");
  std::string        prefix = this->nsparam.restart_parameters.filename;
  if (Utilities::MPI::this_mpi_process(this->mpi_communicator) == 0)
    simulation_control->save(prefix);
  if (Utilities::MPI::this_mpi_process(this->mpi_communicator) == 0)
    this->pvdhandler.save(prefix);

  std::vector<const VectorType *> sol_set_transfer;
  sol_set_transfer.push_back(&this->present_solution);
  sol_set_transfer.push_back(&this->solution_m1);
  sol_set_transfer.push_back(&this->solution_m2);
  sol_set_transfer.push_back(&this->solution_m3);
  parallel::distributed::SolutionTransfer<dim, VectorType> system_trans_vectors(
    this->dof_handler);
  system_trans_vectors.prepare_for_serialization(sol_set_transfer);


  if (auto tria = dynamic_cast<parallel::distributed::Triangulation<dim> *>(
        this->triangulation.get()))
    {
      std::string triangulationName = prefix + ".triangulation";
      tria->save(prefix + ".triangulation");
    }
}



// Pre-compile the 2D and 3D version with the types that can occur
template class NavierStokesBase<2, TrilinosWrappers::MPI::Vector, IndexSet>;
template class NavierStokesBase<3, TrilinosWrappers::MPI::Vector, IndexSet>;
template class NavierStokesBase<2,
                                TrilinosWrappers::MPI::BlockVector,
                                std::vector<IndexSet>>;
template class NavierStokesBase<3,
                                TrilinosWrappers::MPI::BlockVector,
                                std::vector<IndexSet>>;<|MERGE_RESOLUTION|>--- conflicted
+++ resolved
@@ -836,12 +836,6 @@
 void
 NavierStokesBase<dim, VectorType, DofsType>::postprocess(bool firstIter)
 {
-<<<<<<< HEAD
-=======
-  if (this->simulation_control->is_output_iteration())
-    this->write_output_results(this->present_solution);
-
->>>>>>> aea98300
   if (this->nsparam.post_processing.calculate_enstrophy)
     {
       double enstrophy = calculate_enstrophy(this->dof_handler,
@@ -901,7 +895,6 @@
           this->average_solution = average_velocities.get_average_velocities();
         }
     }
-
 
   if (this->nsparam.post_processing.calculate_kinetic_energy)
     {
@@ -1109,8 +1102,8 @@
   const unsigned int subdivision = simulation_control->get_number_subdivision();
   const unsigned int group_files = simulation_control->get_group_files();
 
-  // Add the interpretation of the solution and average solution. The dim first
-  // components are the velocity vectors and the following one is the pressure.
+  // Add the interpretation of the solution. The dim first components are the
+  // velocity vectors and the following one is the pressure.
   std::vector<std::string> solution_names(dim, "velocity");
   solution_names.push_back("pressure");
   std::vector<DataComponentInterpretation::DataComponentInterpretation>
@@ -1119,6 +1112,7 @@
   data_component_interpretation.push_back(
     DataComponentInterpretation::component_is_scalar);
 
+
   DataOut<dim> data_out;
 
   // Additional flag to enable the output of high-order elements
@@ -1134,6 +1128,9 @@
                            DataOut<dim>::type_dof_data,
                            data_component_interpretation);
 
+  // Add the interpretation of the average solution. The dim first components
+  // are the average velocity vectors and the following one is the average
+  // pressure. (<u>, <v>, <w>, <p>)
   if (nsparam.post_processing.calculate_average_velocities)
     {
       std::vector<std::string> average_solution_names(dim, "average_velocity");
@@ -1155,6 +1152,7 @@
   for (unsigned int i = 0; i < subdomain.size(); ++i)
     subdomain(i) = this->triangulation->locally_owned_subdomain();
   data_out.add_data_vector(subdomain, "subdomain");
+
 
   // Create additional post-processor that derives information from the solution
   VorticityPostprocessor<dim> vorticity;
