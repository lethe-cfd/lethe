/* ---------------------------------------------------------------------
 *
 * Copyright (C) 2019 - by the Lethe authors
 *
 * This file is part of the Lethe library
 *
 * The Lethe library is free software; you can use it, redistribute
 * it, and/or modify it under the terms of the GNU Lesser General
 * Public License as published by the Free Software Foundation; either
 * version 3.1 of the License, or (at your option) any later version.
 * The full text of the license can be found in the file LICENSE at
 * the top level of the Lethe distribution.
 *
 * ---------------------------------------------------------------------

 *
 * Author: Bruno Blais, Polytechnique Montreal, 2019-
 */

#include <deal.II/grid/tria_iterator.h>

#include <deal.II/numerics/data_out_faces.h>

#include <deal.II/opencascade/manifold_lib.h>
#include <deal.II/opencascade/utilities.h>

#include <core/grids.h>
#include <core/solutions_output.h>
#include <core/utilities.h>
#include <solvers/flow_control.h>
#include <solvers/navier_stokes_base.h>
#include <solvers/post_processors.h>
#include <solvers/postprocessing_cfd.h>
#include <solvers/postprocessing_cfl.h>
#include <solvers/postprocessing_enstrophy.h>
#include <solvers/postprocessing_force.h>
#include <solvers/postprocessing_kinetic_energy.h>
#include <solvers/postprocessing_torque.h>
#include <solvers/postprocessing_velocities.h>

#include "core/time_integration_utilities.h"


/*
 * Constructor for the Navier-Stokes base class
 */
template <int dim, typename VectorType, typename DofsType>
NavierStokesBase<dim, VectorType, DofsType>::NavierStokesBase(
  NavierStokesSolverParameters<dim> &p_nsparam,
  const unsigned int                 p_degreeVelocity,
  const unsigned int                 p_degreePressure)
  : PhysicsSolver<VectorType>(p_nsparam.non_linear_solver)
  //      new NewtonNonLinearSolver<VectorType>(this,
  //      p_nsparam.nonLinearSolver))
  , mpi_communicator(MPI_COMM_WORLD)
  , n_mpi_processes(Utilities::MPI::n_mpi_processes(mpi_communicator))
  , this_mpi_process(Utilities::MPI::this_mpi_process(mpi_communicator))
  , triangulation(dynamic_cast<parallel::DistributedTriangulationBase<dim> *>(
      new parallel::distributed::Triangulation<dim>(
        this->mpi_communicator,
        typename Triangulation<dim>::MeshSmoothing(
          Triangulation<dim>::smoothing_on_refinement |
          Triangulation<dim>::smoothing_on_coarsening))))
  , dof_handler(*this->triangulation)
  , fe(FE_Q<dim>(p_degreeVelocity), dim, FE_Q<dim>(p_degreePressure), 1)
  , computing_timer(this->mpi_communicator,
                    this->pcout,
                    TimerOutput::summary,
                    TimerOutput::wall_times)
  , nsparam(p_nsparam)
  , flow_control(nsparam.flow_control)
  , velocity_fem_degree(p_degreeVelocity)
  , pressure_fem_degree(p_degreePressure)
  , number_quadrature_points(p_degreeVelocity + 1)
{
  this->pcout.set_condition(
    Utilities::MPI::this_mpi_process(this->mpi_communicator) == 0);

  if (nsparam.simulation_control.method ==
      Parameters::SimulationControl::TimeSteppingMethod::steady)
    simulation_control =
      std::make_shared<SimulationControlSteady>(nsparam.simulation_control);
  else if (nsparam.simulation_control.method ==
           Parameters::SimulationControl::TimeSteppingMethod::steady_bdf)
    {
      simulation_control = std::make_shared<SimulationControlAdjointSteady>(
        nsparam.simulation_control);
    }
  else
    {
      if (nsparam.simulation_control.output_control ==
          Parameters::SimulationControl::OutputControl::time)
        simulation_control =
          std::make_shared<SimulationControlTransientDynamicOutput>(
            nsparam.simulation_control);
      else
        simulation_control = std::make_shared<SimulationControlTransient>(
          nsparam.simulation_control);
    }


  // Override default value of quadrature point if they are specified
  if (nsparam.fem_parameters.number_quadrature_points > 0)
    number_quadrature_points = nsparam.fem_parameters.number_quadrature_points;

  // Change the behavior of the timer for situations when you don't want outputs
  if (nsparam.timer.type == Parameters::Timer::Type::none)
    this->computing_timer.disable_output();

  // Pre-allocate the force tables to match the number of boundary conditions
  forces_on_boundaries.resize(nsparam.boundary_conditions.size);
  torques_on_boundaries.resize(nsparam.boundary_conditions.size);
  forces_tables.resize(nsparam.boundary_conditions.size);
  torques_tables.resize(nsparam.boundary_conditions.size);

  // Get the exact solution from the parser
  exact_solution = &nsparam.analytical_solution->velocity;

  // If there is a forcing function, get it from the parser
  if (nsparam.sourceTerm->source_term())
    forcing_function = &nsparam.sourceTerm->source;
  else
    forcing_function = new NoForce<dim>;

  this->pcout << "Running on "
              << Utilities::MPI::n_mpi_processes(this->mpi_communicator)
              << " MPI rank(s)..." << std::endl;

  this->pcout << std::setprecision(nsparam.simulation_control.log_precision);
}

template <int dim, typename VectorType, typename DofsType>
void
NavierStokesBase<dim, VectorType, DofsType>::postprocessing_flow_rate(
  const VectorType &evaluation_point)
{
  this->flow_rate = calculate_flow_rate(this->dof_handler,
                                        evaluation_point,
                                        nsparam.flow_control.boundary_flow_id,
                                        nsparam.fem_parameters,
                                        mpi_communicator);

  // Showing results (area and flow rate)
  if (nsparam.flow_control.verbosity == Parameters::Verbosity::verbose &&
      simulation_control->get_step_number() > 0 && this->this_mpi_process == 0)
    {
      std::cout << "+------------------------------------------+" << std::endl;
      std::cout << "|  Flow control summary                    |" << std::endl;
      std::cout << "+------------------------------------------+" << std::endl;
      this->pcout << "Inlet area : " << flow_rate.second << std::endl;
      this->pcout << "Flow rate : " << flow_rate.first << std::endl;
      this->pcout << "Beta applied : "
                  << beta[nsparam.flow_control.flow_direction] << std::endl;
    }
}


template <int dim, typename VectorType, typename DofsType>
void
NavierStokesBase<dim, VectorType, DofsType>::dynamic_flow_control()
{
  if (nsparam.flow_control.enable_flow_control &&
      nsparam.simulation_control.method !=
        Parameters::SimulationControl::TimeSteppingMethod::steady)
    {
      this->flow_control.calculate_beta(flow_rate,
                                        simulation_control->get_time_step(),
                                        simulation_control->get_step_number());

      this->beta = flow_control.get_beta();
    }
}


// This is a primitive first implementation that could be greatly improved by
// doing a single pass instead of N boundary passes
template <int dim, typename VectorType, typename DofsType>
void
NavierStokesBase<dim, VectorType, DofsType>::postprocessing_forces(
  const VectorType &evaluation_point)
{
  TimerOutput::Scope t(this->computing_timer, "calculate_forces");

  this->forces_on_boundaries = calculate_forces(this->dof_handler,
                                                evaluation_point,
                                                nsparam.physical_properties,
                                                nsparam.fem_parameters,
                                                nsparam.boundary_conditions,
                                                mpi_communicator);

  if (nsparam.forces_parameters.verbosity == Parameters::Verbosity::verbose &&
      this->this_mpi_process == 0)
    {
      std::cout << std::endl;
      std::string independent_column_names = "Boundary ID";

      std::vector<std::string> dependent_column_names;
      dependent_column_names.push_back("f_x");
      dependent_column_names.push_back("f_y");
      if (dim == 3)
        dependent_column_names.push_back("f_z");

      TableHandler table = make_table_scalars_tensors(
        nsparam.boundary_conditions.id,
        independent_column_names,
        this->forces_on_boundaries,
        dependent_column_names,
        this->nsparam.simulation_control.log_precision);

      std::cout << "+------------------------------------------+" << std::endl;
      std::cout << "|  Force  summary                          |" << std::endl;
      std::cout << "+------------------------------------------+" << std::endl;
      table.write_text(std::cout);
    }

  for (unsigned int i_boundary = 0;
       i_boundary < nsparam.boundary_conditions.size;
       ++i_boundary)
    {
      this->forces_tables[i_boundary].add_value(
        "time", simulation_control->get_current_time());
      this->forces_tables[i_boundary].add_value(
        "f_x", this->forces_on_boundaries[i_boundary][0]);
      this->forces_tables[i_boundary].add_value(
        "f_y", this->forces_on_boundaries[i_boundary][1]);
      if (dim == 3)
        this->forces_tables[i_boundary].add_value(
          "f_z", this->forces_on_boundaries[i_boundary][2]);
      else
        this->forces_tables[i_boundary].add_value("f_z", 0.);

      // Precision
      this->forces_tables[i_boundary].set_precision(
        "f_x", nsparam.forces_parameters.output_precision);
      this->forces_tables[i_boundary].set_precision(
        "f_y", nsparam.forces_parameters.output_precision);
      this->forces_tables[i_boundary].set_precision(
        "f_z", nsparam.forces_parameters.output_precision);
      this->forces_tables[i_boundary].set_precision(
        "time", nsparam.forces_parameters.output_precision);
    }
}


template <int dim, typename VectorType, typename DofsType>
void
NavierStokesBase<dim, VectorType, DofsType>::postprocessing_torques(
  const VectorType &evaluation_point)
{
  TimerOutput::Scope t(this->computing_timer, "calculate_torques");

  this->torques_on_boundaries = calculate_torques(this->dof_handler,
                                                  evaluation_point,
                                                  nsparam.physical_properties,
                                                  nsparam.fem_parameters,
                                                  nsparam.boundary_conditions,
                                                  mpi_communicator);

  if (nsparam.forces_parameters.verbosity == Parameters::Verbosity::verbose &&
      this->this_mpi_process == 0)
    {
      this->pcout << std::endl;
      std::string independent_column_names = "Boundary ID";

      std::vector<std::string> dependent_column_names;
      dependent_column_names.push_back("T_x");
      dependent_column_names.push_back("T_y");
      dependent_column_names.push_back("T_z");

      TableHandler table = make_table_scalars_tensors(
        nsparam.boundary_conditions.id,
        independent_column_names,
        this->torques_on_boundaries,
        dependent_column_names,
        this->nsparam.simulation_control.log_precision);

      std::cout << "+------------------------------------------+" << std::endl;
      std::cout << "|  Torque summary                          |" << std::endl;
      std::cout << "+------------------------------------------+" << std::endl;
      table.write_text(std::cout);
    }

  for (unsigned int boundary_id = 0;
       boundary_id < nsparam.boundary_conditions.size;
       ++boundary_id)
    {
      this->torques_tables[boundary_id].add_value(
        "time", simulation_control->get_current_time());
      this->torques_tables[boundary_id].add_value(
        "T_x", this->torques_on_boundaries[boundary_id][0]);
      this->torques_tables[boundary_id].add_value(
        "T_y", this->torques_on_boundaries[boundary_id][1]);
      this->torques_tables[boundary_id].add_value(
        "T_z", this->torques_on_boundaries[boundary_id][2]);

      // Precision
      this->torques_tables[boundary_id].set_precision(
        "T_x", nsparam.forces_parameters.output_precision);
      this->torques_tables[boundary_id].set_precision(
        "T_y", nsparam.forces_parameters.output_precision);
      this->torques_tables[boundary_id].set_precision(
        "T_z", nsparam.forces_parameters.output_precision);
      this->torques_tables[boundary_id].set_precision(
        "time", nsparam.forces_parameters.output_precision);
    }
}

// Find the l2 norm of the error between the finite element sol'n and the exact
// sol'n
template <int dim, typename VectorType, typename DofsType>
std::pair<double, double>
NavierStokesBase<dim, VectorType, DofsType>::calculate_L2_error(
  const VectorType &evaluation_point)
{
  TimerOutput::Scope t(this->computing_timer, "error");

  QGauss<dim>         quadrature_formula(this->number_quadrature_points + 1);
  const MappingQ<dim> mapping(this->velocity_fem_degree,
                              nsparam.fem_parameters.qmapping_all);
  FEValues<dim>       fe_values(mapping,
                          this->fe,
                          quadrature_formula,
                          update_values | update_gradients |
                            update_quadrature_points | update_JxW_values);

  const FEValuesExtractors::Vector velocities(0);
  const FEValuesExtractors::Scalar pressure(dim);

  const unsigned int dofs_per_cell =
    this->fe.dofs_per_cell; // This gives you dofs per cell
  std::vector<types::global_dof_index> local_dof_indices(
    dofs_per_cell); //  Local connectivity

  const unsigned int n_q_points = quadrature_formula.size();

  std::vector<Vector<double>> q_exactSol(n_q_points, Vector<double>(dim + 1));

  std::vector<Tensor<1, dim>> local_velocity_values(n_q_points);
  std::vector<double>         local_pressure_values(n_q_points);

  Function<dim> *l_exact_solution = this->exact_solution;

  double pressure_integral       = 0;
  double exact_pressure_integral = 0;

  // loop over elements to calculate average pressure
  for (const auto &cell : dof_handler.active_cell_iterators())
    {
      if (cell->is_locally_owned())
        {
          fe_values.reinit(cell);

          fe_values[pressure].get_function_values(evaluation_point,
                                                  local_pressure_values);
          // Get the exact solution at all gauss points
          l_exact_solution->vector_value_list(fe_values.get_quadrature_points(),
                                              q_exactSol);


          // Retrieve the effective "connectivity matrix" for this element
          cell->get_dof_indices(local_dof_indices);

          for (unsigned int q = 0; q < n_q_points; q++)
            {
              pressure_integral += local_pressure_values[q] * fe_values.JxW(q);
              exact_pressure_integral += q_exactSol[q][dim] * fe_values.JxW(q);
            }
        }
    }

  pressure_integral =
    Utilities::MPI::sum(pressure_integral, this->mpi_communicator);
  exact_pressure_integral =
    Utilities::MPI::sum(exact_pressure_integral, this->mpi_communicator);

  double global_volume          = GridTools::volume(*this->triangulation);
  double average_pressure       = pressure_integral / global_volume;
  double average_exact_pressure = exact_pressure_integral / global_volume;


  double l2errorU = 0.;
  double l2errorP = 0.;

  for (const auto &cell : dof_handler.active_cell_iterators())
    {
      if (cell->is_locally_owned())
        {
          fe_values.reinit(cell);
          fe_values[velocities].get_function_values(evaluation_point,
                                                    local_velocity_values);
          fe_values[pressure].get_function_values(evaluation_point,
                                                  local_pressure_values);

          // Retrieve the effective "connectivity matrix" for this element
          cell->get_dof_indices(local_dof_indices);

          // Get the exact solution at all gauss points
          l_exact_solution->vector_value_list(fe_values.get_quadrature_points(),
                                              q_exactSol);

          for (unsigned int q = 0; q < n_q_points; q++)
            {
              // Find the values of x and u_h (the finite element solution) at
              // the quadrature points
              double ux_sim   = local_velocity_values[q][0];
              double ux_exact = q_exactSol[q][0];

              double uy_sim   = local_velocity_values[q][1];
              double uy_exact = q_exactSol[q][1];

              l2errorU +=
                (ux_sim - ux_exact) * (ux_sim - ux_exact) * fe_values.JxW(q);
              l2errorU +=
                (uy_sim - uy_exact) * (uy_sim - uy_exact) * fe_values.JxW(q);

              if (dim == 3)
                {
                  double uz_sim   = local_velocity_values[q][2];
                  double uz_exact = q_exactSol[q][2];
                  l2errorU += (uz_sim - uz_exact) * (uz_sim - uz_exact) *
                              fe_values.JxW(q);
                }

              double p_sim   = local_pressure_values[q] - average_pressure;
              double p_exact = q_exactSol[q][dim] - average_exact_pressure;
              l2errorP +=
                (p_sim - p_exact) * (p_sim - p_exact) * fe_values.JxW(q);
            }
        }
    }
  l2errorU = Utilities::MPI::sum(l2errorU, this->mpi_communicator);
  l2errorP = Utilities::MPI::sum(l2errorP, this->mpi_communicator);

  return std::make_pair(std::sqrt(l2errorU), std::sqrt(l2errorP));
}

template <int dim, typename VectorType, typename DofsType>
void
NavierStokesBase<dim, VectorType, DofsType>::finish_simulation()
{
  if (nsparam.forces_parameters.calculate_force)
    this->write_output_forces();

  if (nsparam.forces_parameters.calculate_torque)
    this->write_output_torques();

  if (nsparam.analytical_solution->calculate_error())
    {
      if (nsparam.simulation_control.method ==
          Parameters::SimulationControl::TimeSteppingMethod::steady)
        {
          error_table.set_scientific("error_pressure", true);
          error_table.omit_column_from_convergence_rate_evaluation("cells");
          error_table.omit_column_from_convergence_rate_evaluation(
            "total_time");
          error_table.evaluate_all_convergence_rates(
            ConvergenceTable::reduction_rate_log2);
        }
      error_table.set_scientific("error_velocity", true);

      if (this->this_mpi_process == 0)
        {
          std::string filename =
            nsparam.analytical_solution->get_filename() + ".dat";
          std::ofstream output(filename.c_str());
          error_table.write_text(output);
          std::vector<std::string> sub_columns;
          if (nsparam.simulation_control.method ==
              Parameters::SimulationControl::TimeSteppingMethod::steady)
            {
              sub_columns.push_back("cells");
              sub_columns.push_back("error_velocity");
              sub_columns.push_back("error_pressure");
              error_table.set_column_order(sub_columns);
            }
          error_table.write_text(std::cout);
        }
    }
}

template <int dim, typename VectorType, typename DofsType>
void
NavierStokesBase<dim, VectorType, DofsType>::finish_time_step()
{
  if (nsparam.simulation_control.method !=
      Parameters::SimulationControl::TimeSteppingMethod::steady)
    {
      this->solution_m3      = this->solution_m2;
      this->solution_m2      = this->solution_m1;
      auto &present_solution = this->get_present_solution();
      this->solution_m1      = present_solution;
      const double CFL       = calculate_CFL(this->dof_handler,
                                       present_solution,
                                       nsparam.fem_parameters,
                                       simulation_control->get_time_step(),
                                       mpi_communicator);
      this->simulation_control->set_CFL(CFL);
    }
  if (this->nsparam.restart_parameters.checkpoint &&
      simulation_control->get_step_number() %
          this->nsparam.restart_parameters.frequency ==
        0)
    {
      this->write_checkpoint();
    }

  if (this->nsparam.timer.type == Parameters::Timer::Type::iteration)
    {
      this->computing_timer.print_summary();
      this->computing_timer.reset();
    }
}

// Do an iteration with the NavierStokes Solver
// Handles the fact that we may or may not be at a first
// iteration with the solver and sets the initial condition
template <int dim, typename VectorType, typename DofsType>
void
NavierStokesBase<dim, VectorType, DofsType>::iterate()
{
  auto &present_solution = this->get_present_solution();
  if (nsparam.simulation_control.method ==
      Parameters::SimulationControl::TimeSteppingMethod::sdirk2)
    {
      PhysicsSolver<VectorType>::solve_non_linear_system(
        Parameters::SimulationControl::TimeSteppingMethod::sdirk2_1,
        false,
        false);
      this->solution_m2 = present_solution;

      PhysicsSolver<VectorType>::solve_non_linear_system(
        Parameters::SimulationControl::TimeSteppingMethod::sdirk2_2,
        false,
        false);
    }

  else if (nsparam.simulation_control.method ==
           Parameters::SimulationControl::TimeSteppingMethod::sdirk3)
    {
      PhysicsSolver<VectorType>::solve_non_linear_system(
        Parameters::SimulationControl::TimeSteppingMethod::sdirk3_1,
        false,
        false);

      this->solution_m2 = present_solution;

      PhysicsSolver<VectorType>::solve_non_linear_system(
        Parameters::SimulationControl::TimeSteppingMethod::sdirk3_2,
        false,
        false);

      this->solution_m3 = present_solution;

      PhysicsSolver<VectorType>::solve_non_linear_system(
        Parameters::SimulationControl::TimeSteppingMethod::sdirk3_3,
        false,
        false);
    }
  else
    {
      PhysicsSolver<VectorType>::solve_non_linear_system(
        nsparam.simulation_control.method, false, false);
    }
}

// Do an iteration with the NavierStokes Solver
// Handles the fact that we may or may not be at a first
// iteration with the solver and sets the initial condition
template <int dim, typename VectorType, typename DofsType>
void
NavierStokesBase<dim, VectorType, DofsType>::first_iteration()
{
  auto &present_solution = this->get_present_solution();
  // First step if the method is not a multi-step method
  if (!is_bdf_high_order(nsparam.simulation_control.method))
    {
      iterate();
    }

  // Taking care of the multi-step methods
  else if (nsparam.simulation_control.method ==
           Parameters::SimulationControl::TimeSteppingMethod::bdf2)
    {
      Parameters::SimulationControl timeParameters = nsparam.simulation_control;

      // Start the BDF2 with a single Euler time step with a lower time step
      double time_step =
        timeParameters.dt * timeParameters.startup_timestep_scaling;
      simulation_control->set_current_time_step(time_step);
      PhysicsSolver<VectorType>::solve_non_linear_system(
        Parameters::SimulationControl::TimeSteppingMethod::bdf1, false, true);
      this->solution_m2 = this->solution_m1;
      this->solution_m1 = present_solution;

      // Reset the time step and do a bdf 2 newton iteration using the two
      // steps to complete the full step

      time_step =
        timeParameters.dt * (1. - timeParameters.startup_timestep_scaling);

      simulation_control->set_current_time_step(time_step);

      PhysicsSolver<VectorType>::solve_non_linear_system(
        Parameters::SimulationControl::TimeSteppingMethod::bdf2, false, true);

      simulation_control->set_suggested_time_step(timeParameters.dt);
    }

  else if (nsparam.simulation_control.method ==
           Parameters::SimulationControl::TimeSteppingMethod::bdf3)
    {
      Parameters::SimulationControl timeParameters = nsparam.simulation_control;

      // Start the BDF3 with a single Euler time step with a lower time step
      double time_step =
        timeParameters.dt * timeParameters.startup_timestep_scaling;

      simulation_control->set_current_time_step(time_step);

      PhysicsSolver<VectorType>::solve_non_linear_system(
        Parameters::SimulationControl::TimeSteppingMethod::bdf1, false, true);
      this->solution_m2 = this->solution_m1;
      this->solution_m1 = present_solution;

      // Reset the time step and do a bdf 2 newton iteration using the two
      // steps

      simulation_control->set_current_time_step(time_step);

      PhysicsSolver<VectorType>::solve_non_linear_system(
        Parameters::SimulationControl::TimeSteppingMethod::bdf1, false, true);
      this->solution_m3 = this->solution_m2;
      this->solution_m2 = this->solution_m1;
      this->solution_m1 = present_solution;

      // Reset the time step and do a bdf 3 newton iteration using the two
      // steps to complete the full step
      time_step =
        timeParameters.dt * (1. - 2. * timeParameters.startup_timestep_scaling);
      simulation_control->set_current_time_step(time_step);

      PhysicsSolver<VectorType>::solve_non_linear_system(
        Parameters::SimulationControl::TimeSteppingMethod::bdf3, false, true);
      simulation_control->set_suggested_time_step(timeParameters.dt);
    }
}

template <int dim, typename VectorType, typename DofsType>
void
NavierStokesBase<dim, VectorType, DofsType>::refine_mesh()
{
  if (simulation_control->get_step_number() %
        this->nsparam.mesh_adaptation.frequency ==
      0)
    {
      if (this->nsparam.mesh_adaptation.type ==
          Parameters::MeshAdaptation::Type::kelly)
        refine_mesh_kelly();

      else if (this->nsparam.mesh_adaptation.type ==
               Parameters::MeshAdaptation::Type::uniform)
        refine_mesh_uniform();
    }
}

template <int dim, typename VectorType, typename DofsType>
void
NavierStokesBase<dim, VectorType, DofsType>::refine_mesh_kelly()
{
  if (dynamic_cast<parallel::distributed::Triangulation<dim> *>(
        this->triangulation.get()) == nullptr)
    return;

  auto &tria = *dynamic_cast<parallel::distributed::Triangulation<dim> *>(
    this->triangulation.get());

  // Time monitoring
  TimerOutput::Scope t(this->computing_timer, "refine");

  Vector<float>       estimated_error_per_cell(tria.n_active_cells());
  const MappingQ<dim> mapping(this->velocity_fem_degree,
                              this->nsparam.fem_parameters.qmapping_all);
  const FEValuesExtractors::Vector velocity(0);
  const FEValuesExtractors::Scalar pressure(dim);
  auto &present_solution = this->get_present_solution();
  if (this->nsparam.mesh_adaptation.variable ==
      Parameters::MeshAdaptation::Variable::pressure)
    {
      KellyErrorEstimator<dim>::estimate(
        mapping,
        this->dof_handler,
        QGauss<dim - 1>(this->number_quadrature_points + 1),
        typename std::map<types::boundary_id, const Function<dim, double> *>(),
        present_solution,
        estimated_error_per_cell,
        this->fe.component_mask(pressure));
    }
  else if (this->nsparam.mesh_adaptation.variable ==
           Parameters::MeshAdaptation::Variable::velocity)
    {
      KellyErrorEstimator<dim>::estimate(
        mapping,
        this->dof_handler,
        QGauss<dim - 1>(this->number_quadrature_points + 1),
        typename std::map<types::boundary_id, const Function<dim, double> *>(),
        present_solution,
        estimated_error_per_cell,
        this->fe.component_mask(velocity));
    }

  if (this->nsparam.mesh_adaptation.fractionType ==
      Parameters::MeshAdaptation::FractionType::number)
    parallel::distributed::GridRefinement::refine_and_coarsen_fixed_number(
      tria,
      estimated_error_per_cell,
      this->nsparam.mesh_adaptation.refinement_fraction,
      this->nsparam.mesh_adaptation.coarsening_fraction,
      this->nsparam.mesh_adaptation.maximum_number_elements);

  else if (this->nsparam.mesh_adaptation.fractionType ==
           Parameters::MeshAdaptation::FractionType::fraction)
    parallel::distributed::GridRefinement::refine_and_coarsen_fixed_fraction(
      tria,
      estimated_error_per_cell,
      this->nsparam.mesh_adaptation.refinement_fraction,
      this->nsparam.mesh_adaptation.coarsening_fraction);

  if (tria.n_levels() > this->nsparam.mesh_adaptation.maximum_refinement_level)
    for (typename Triangulation<dim>::active_cell_iterator cell =
           tria.begin_active(
             this->nsparam.mesh_adaptation.maximum_refinement_level);
         cell != tria.end();
         ++cell)
      cell->clear_refine_flag();
  for (typename Triangulation<dim>::active_cell_iterator cell =
         tria.begin_active(
           this->nsparam.mesh_adaptation.minimum_refinement_level);
       cell !=
       tria.end_active(this->nsparam.mesh_adaptation.minimum_refinement_level);
       ++cell)
    cell->clear_coarsen_flag();

  tria.prepare_coarsening_and_refinement();

  // Solution transfer objects for all the solutions
  parallel::distributed::SolutionTransfer<dim, VectorType> solution_transfer(
    this->dof_handler);
  parallel::distributed::SolutionTransfer<dim, VectorType> solution_transfer_m1(
    this->dof_handler);
  parallel::distributed::SolutionTransfer<dim, VectorType> solution_transfer_m2(
    this->dof_handler);
  parallel::distributed::SolutionTransfer<dim, VectorType> solution_transfer_m3(
    this->dof_handler);
  solution_transfer.prepare_for_coarsening_and_refinement(present_solution);
  solution_transfer_m1.prepare_for_coarsening_and_refinement(this->solution_m1);
  solution_transfer_m2.prepare_for_coarsening_and_refinement(this->solution_m2);
  solution_transfer_m3.prepare_for_coarsening_and_refinement(this->solution_m3);

  tria.execute_coarsening_and_refinement();
  setup_dofs();

  // Set up the vectors for the transfer
  VectorType tmp(locally_owned_dofs, this->mpi_communicator);
  VectorType tmp_m1(locally_owned_dofs, this->mpi_communicator);
  VectorType tmp_m2(locally_owned_dofs, this->mpi_communicator);
  VectorType tmp_m3(locally_owned_dofs, this->mpi_communicator);

  // Interpolate the solution at time and previous time
  solution_transfer.interpolate(tmp);
  solution_transfer_m1.interpolate(tmp_m1);
  solution_transfer_m2.interpolate(tmp_m2);
  solution_transfer_m3.interpolate(tmp_m3);

  // Distribute constraints
  auto &nonzero_constraints = this->get_nonzero_constraints();
  nonzero_constraints.distribute(tmp);
  nonzero_constraints.distribute(tmp_m1);
  nonzero_constraints.distribute(tmp_m2);
  nonzero_constraints.distribute(tmp_m3);

  // Fix on the new mesh
  present_solution  = tmp;
  this->solution_m1 = tmp_m1;
  this->solution_m2 = tmp_m2;
  this->solution_m3 = tmp_m3;
}

template <int dim, typename VectorType, typename DofsType>
void
NavierStokesBase<dim, VectorType, DofsType>::refine_mesh_uniform()
{
  TimerOutput::Scope t(this->computing_timer, "refine");

  // Solution transfer objects for all the solutions
  parallel::distributed::SolutionTransfer<dim, VectorType> solution_transfer(
    this->dof_handler);
  parallel::distributed::SolutionTransfer<dim, VectorType> solution_transfer_m1(
    this->dof_handler);
  parallel::distributed::SolutionTransfer<dim, VectorType> solution_transfer_m2(
    this->dof_handler);
  parallel::distributed::SolutionTransfer<dim, VectorType> solution_transfer_m3(
    this->dof_handler);
  auto &present_solution = this->get_present_solution();
  solution_transfer.prepare_for_coarsening_and_refinement(present_solution);
  solution_transfer_m1.prepare_for_coarsening_and_refinement(this->solution_m1);
  solution_transfer_m2.prepare_for_coarsening_and_refinement(this->solution_m2);
  solution_transfer_m3.prepare_for_coarsening_and_refinement(this->solution_m3);

  // Refine
  this->triangulation->refine_global(1);

  setup_dofs();

  // Set up the vectors for the transfer
  VectorType tmp(locally_owned_dofs, this->mpi_communicator);
  VectorType tmp_m1(locally_owned_dofs, this->mpi_communicator);
  VectorType tmp_m2(locally_owned_dofs, this->mpi_communicator);
  VectorType tmp_m3(locally_owned_dofs, this->mpi_communicator);

  // Interpolate the solution at time and previous time
  solution_transfer.interpolate(tmp);
  solution_transfer_m1.interpolate(tmp_m1);
  solution_transfer_m2.interpolate(tmp_m2);
  solution_transfer_m3.interpolate(tmp_m3);

  // Distribute constraints
  auto &nonzero_constraints = this->get_nonzero_constraints();
  nonzero_constraints.distribute(tmp);
  nonzero_constraints.distribute(tmp_m1);
  nonzero_constraints.distribute(tmp_m2);
  nonzero_constraints.distribute(tmp_m3);

  // Fix on the new mesh
  present_solution  = tmp;
  this->solution_m1 = tmp_m1;
  this->solution_m2 = tmp_m2;
  this->solution_m3 = tmp_m3;
}

template <int dim, typename VectorType, typename DofsType>
void
NavierStokesBase<dim, VectorType, DofsType>::postprocess(bool firstIter)
{
  auto &present_solution = this->get_present_solution();

  if (this->nsparam.post_processing.calculate_enstrophy)
    {
      double enstrophy = calculate_enstrophy(this->dof_handler,
                                             present_solution,
                                             nsparam.fem_parameters,
                                             mpi_communicator);

      this->enstrophy_table.add_value("time",
                                      simulation_control->get_current_time());
      this->enstrophy_table.add_value("enstrophy", enstrophy);

      // Display Enstrophy to screen if verbosity is enabled
      if (this->nsparam.post_processing.verbosity ==
          Parameters::Verbosity::verbose)
        {
          this->pcout << "Enstrophy  : " << enstrophy << std::endl;
        }

      // Output Enstrophy to a text file from processor 0
      if (simulation_control->get_step_number() %
              this->nsparam.post_processing.output_frequency ==
            0 &&
          this->this_mpi_process == 0)
        {
          std::string filename =
            nsparam.post_processing.enstrophy_output_name + ".dat";
          std::ofstream output(filename.c_str());
          enstrophy_table.set_precision("time", 12);
          enstrophy_table.set_precision("enstrophy", 12);
          this->enstrophy_table.write_text(output);
        }
    }

  // The average_solution and reynolds_stresses vectors are reinitialized at the
  // first iteration.
  // Since the reynolds_stress (rs) vector doesn't have the same number of
  // elements than the number of dofs, it requires its own dof_handler object
  // even if data is not dofs. It allows to know locally owned elements and
  // to output data.
  // The average velocities and reynolds stresses are calculated when the
  // time reaches the initial time. (time >= initial time) with 1e-6 as
  // tolerance.
  if (this->nsparam.post_processing.calculate_average_velocities)
    {
      if (firstIter)
        {
          AssertThrow(nsparam.mesh_adaptation.type ==
                        Parameters::MeshAdaptation::Type::none,
                      ExcMessage(
                        "Time-averaging velocities and calculating reynolds "
                        "stresses are currently unavailable for mesh "
                        "adaptation."));

          this->average_velocities.initialize_vectors(
<<<<<<< HEAD
            this->locally_owned_dofs,
            this->locally_relevant_dofs,
            this->fe.n_dofs_per_vertex(),
=======
            *this->triangulation,
            this->velocity_fem_degree,
            this->locally_owned_dofs,
            this->locally_relevant_dofs,
>>>>>>> b6f48d65
            this->mpi_communicator);
        }
      else if (simulation_control->get_current_time() >
               (nsparam.post_processing.initial_time - 1e-6))
        {
          this->average_velocities.calculate_average_velocities(
            this->get_local_evaluation_point(),
            nsparam.post_processing,
            simulation_control->get_current_time(),
            simulation_control->get_time_step());
        }
    }

  if (this->nsparam.post_processing.calculate_kinetic_energy)
    {
      TimerOutput::Scope t(this->computing_timer, "kinetic_energy_calculation");
      double             kE = calculate_kinetic_energy(this->dof_handler,
                                           present_solution,
                                           nsparam.fem_parameters,
                                           mpi_communicator);
      this->kinetic_energy_table.add_value(
        "time", simulation_control->get_current_time());
      this->kinetic_energy_table.add_value("kinetic-energy", kE);
      if (this->nsparam.post_processing.verbosity ==
          Parameters::Verbosity::verbose)
        {
          this->pcout << "Kinetic energy : " << kE << std::endl;
        }

      // Output Kinetic Energy to a text file from processor 0
      if ((simulation_control->get_step_number() %
             this->nsparam.post_processing.output_frequency ==
           0) &&
          this->this_mpi_process == 0)
        {
          std::string filename =
            nsparam.post_processing.kinetic_energy_output_name + ".dat";
          std::ofstream output(filename.c_str());
          kinetic_energy_table.set_precision("time", 12);
          kinetic_energy_table.set_precision("kinetic-energy", 12);
          this->kinetic_energy_table.write_text(output);
        }
    }

  // Calculate inlet flow rate and area
  if (this->nsparam.flow_control.enable_flow_control)
    {
      this->postprocessing_flow_rate(this->get_present_solution());
    }

  if (!firstIter)
    {
      // Calculate forces on the boundary conditions
      if (this->nsparam.forces_parameters.calculate_force)
        {
          if (simulation_control->get_step_number() %
                this->nsparam.forces_parameters.calculation_frequency ==
              0)
            this->postprocessing_forces(present_solution);
          if (simulation_control->get_step_number() %
                this->nsparam.forces_parameters.output_frequency ==
              0)
            this->write_output_forces();
        }

      // Calculate torques on the boundary conditions
      if (this->nsparam.forces_parameters.calculate_torque)
        {
          if (simulation_control->get_step_number() %
                this->nsparam.forces_parameters.calculation_frequency ==
              0)
            this->postprocessing_torques(present_solution);
          if (simulation_control->get_step_number() %
                this->nsparam.forces_parameters.output_frequency ==
              0)
            this->write_output_torques();
        }

      // Calculate error with respect to analytical solution
      if (this->nsparam.analytical_solution->calculate_error())
        {
          // Update the time of the exact solution to the actual time
          this->exact_solution->set_time(
            simulation_control->get_current_time());
          const std::pair<double, double> errors =
            this->calculate_L2_error(present_solution);
          const double error_velocity = errors.first;
          const double error_pressure = errors.second;
          if (nsparam.simulation_control.method ==
              Parameters::SimulationControl::TimeSteppingMethod::steady)
            {
              this->error_table.add_value(
                "cells", this->triangulation->n_global_active_cells());
              this->error_table.add_value("error_velocity", error_velocity);
              this->error_table.add_value("error_pressure", error_pressure);
              auto summary = computing_timer.get_summary_data(
                computing_timer.total_wall_time);
              double total_time = 0;
              for (auto it = summary.begin(); it != summary.end(); ++it)
                {
                  total_time += summary[it->first];
                }

              this->error_table.add_value("total_time", total_time);
            }
          else
            {
              this->error_table.add_value(
                "time", simulation_control->get_current_time());
              this->error_table.add_value("error_velocity", error_velocity);
            }
          if (this->nsparam.analytical_solution->verbosity ==
              Parameters::Verbosity::verbose)
            {
              this->pcout << "L2 error velocity : " << error_velocity
                          << std::endl;
            }
        }
    }
  if (this->simulation_control->is_output_iteration())
    this->write_output_results(present_solution);
}

template <int dim, typename VectorType, typename DofsType>
void
NavierStokesBase<dim, VectorType, DofsType>::set_nodal_values()
{
  const FEValuesExtractors::Vector velocities(0);
  const FEValuesExtractors::Scalar pressure(dim);
  const MappingQ<dim>              mapping(this->velocity_fem_degree,
                              this->nsparam.fem_parameters.qmapping_all);
  auto &                           newton_update = this->get_newton_update();
  VectorTools::interpolate(mapping,
                           this->dof_handler,
                           this->nsparam.initial_condition->uvwp,
                           newton_update,
                           this->fe.component_mask(velocities));
  VectorTools::interpolate(mapping,
                           this->dof_handler,
                           this->nsparam.initial_condition->uvwp,
                           newton_update,
                           this->fe.component_mask(pressure));
  auto &nonzero_constraints = this->get_nonzero_constraints();
  nonzero_constraints.distribute(newton_update);
  auto &present_solution = this->get_present_solution();
  present_solution       = newton_update;
}


template <int dim, typename VectorType, typename DofsType>
void
NavierStokesBase<dim, VectorType, DofsType>::read_checkpoint()
{
  TimerOutput::Scope timer(this->computing_timer, "read_checkpoint");
  std::string        prefix = this->nsparam.restart_parameters.filename;
  this->simulation_control->read(prefix);
  this->pvdhandler.read(prefix);

  const std::string filename = prefix + ".triangulation";
  std::ifstream     in(filename.c_str());
  if (!in)
    AssertThrow(false,
                ExcMessage(
                  std::string(
                    "You are trying to restart a previous computation, "
                    "but the restart file <") +
                  filename + "> does not appear to exist!"));

  try
    {
      if (auto tria = dynamic_cast<parallel::distributed::Triangulation<dim> *>(
            this->triangulation.get()))
        tria->load(filename.c_str());
    }
  catch (...)
    {
      AssertThrow(false,
                  ExcMessage("Cannot open snapshot mesh file or read the "
                             "triangulation stored there."));
    }
  setup_dofs();
  std::vector<VectorType *> x_system(4);

  auto &     newton_update = this->get_newton_update();
  VectorType distributed_system(newton_update);
  VectorType distributed_system_m1(newton_update);
  VectorType distributed_system_m2(newton_update);
  VectorType distributed_system_m3(newton_update);
  x_system[0] = &(distributed_system);
  x_system[1] = &(distributed_system_m1);
  x_system[2] = &(distributed_system_m2);
  x_system[3] = &(distributed_system_m3);
  parallel::distributed::SolutionTransfer<dim, VectorType> system_trans_vectors(
    this->dof_handler);
  system_trans_vectors.deserialize(x_system);
  auto &present_solution = this->get_present_solution();
  present_solution       = distributed_system;
  this->solution_m1      = distributed_system_m1;
  this->solution_m2      = distributed_system_m2;
  this->solution_m3      = distributed_system_m3;
}

template <int dim, typename VectorType, typename DofsType>
void
NavierStokesBase<dim, VectorType, DofsType>::output_field_hook(
  DataOut<dim> & /*data_out*/)
{}

template <int dim, typename VectorType, typename DofsType>
void
NavierStokesBase<dim, VectorType, DofsType>::write_output_results(
  const VectorType &solution)
{
  TimerOutput::Scope  t(this->computing_timer, "output");
  const MappingQ<dim> mapping(this->velocity_fem_degree,
                              nsparam.fem_parameters.qmapping_all);

  const std::string  folder        = simulation_control->get_output_path();
  const std::string  solution_name = simulation_control->get_output_name();
  const unsigned int iter          = simulation_control->get_step_number();
  const double       time          = simulation_control->get_current_time();
  const unsigned int subdivision = simulation_control->get_number_subdivision();
  const unsigned int group_files = simulation_control->get_group_files();

  // Add the interpretation of the solution. The dim first components are the
  // velocity vectors and the following one is the pressure.
  std::vector<std::string> solution_names(dim, "velocity");
  solution_names.push_back("pressure");
  std::vector<DataComponentInterpretation::DataComponentInterpretation>
    data_component_interpretation(
      dim, DataComponentInterpretation::component_is_part_of_vector);
  data_component_interpretation.push_back(
    DataComponentInterpretation::component_is_scalar);

  DataOut<dim> data_out;

  // Additional flag to enable the output of high-order elements
  DataOutBase::VtkFlags flags;
  if (this->velocity_fem_degree > 1)
    flags.write_higher_order_cells = true;
  data_out.set_flags(flags);

  // Attach the solution data to data_out object
  data_out.attach_dof_handler(this->dof_handler);
  data_out.add_data_vector(solution,
                           solution_names,
                           DataOut<dim>::type_dof_data,
                           data_component_interpretation);

  if (this->nsparam.post_processing.calculate_average_velocities)
    {
      // Add the interpretation of the average solution. The dim first
      // components are the average velocity vectors and the following one is
      // the average pressure. (<u>, <v>, <w>, <p>)
      std::vector<std::string> average_solution_names(dim, "average_velocity");
      average_solution_names.push_back("average_pressure");
      std::vector<DataComponentInterpretation::DataComponentInterpretation>
        average_data_component_interpretation(
          dim, DataComponentInterpretation::component_is_part_of_vector);
      average_data_component_interpretation.push_back(
        DataComponentInterpretation::component_is_scalar);

      data_out.add_data_vector(
        this->average_velocities.get_average_velocities(),
        average_solution_names,
        DataOut<dim>::type_dof_data,
        average_data_component_interpretation);

      // Add the interpretation of the reynolds stresses of solution.
      // The dim first components are the normal reynolds stress vectors and
      // the following ones are others resolved reynolds stresses.
<<<<<<< HEAD
      std::vector<std::string> reynolds_normal_stress_names(
        dim, "reynolds_normal_stress");
      reynolds_normal_stress_names.push_back("turbulent_kinetic_energy");
      std::vector<DataComponentInterpretation::DataComponentInterpretation>
        reynolds_normal_stress_data_component_interpretation(
          dim, DataComponentInterpretation::component_is_part_of_vector);
      reynolds_normal_stress_data_component_interpretation.push_back(
        DataComponentInterpretation::component_is_scalar);


      std::vector<std::string> reynolds_shear_stress_names = {
        "reynolds_shear_stress_uv"};
      if (dim == 2)
        {
          reynolds_shear_stress_names.push_back("dummy_rss_2d");
        }
      if (dim == 3)
        {
          reynolds_shear_stress_names.push_back("reynolds_shear_stress_vw");
          reynolds_shear_stress_names.push_back("reynolds_shear_stress_uw");
        }
      reynolds_shear_stress_names.push_back("dummy_rss");

      std::vector<DataComponentInterpretation::DataComponentInterpretation>
        reynolds_shear_stress_data_component_interpretation(
          dim, DataComponentInterpretation::component_is_scalar);
      reynolds_shear_stress_data_component_interpretation.push_back(
        DataComponentInterpretation::component_is_scalar);

      data_out.add_data_vector(
        this->average_velocities.get_reynolds_normal_stresses(),
        reynolds_normal_stress_names,
        DataOut<dim>::type_dof_data,
        reynolds_normal_stress_data_component_interpretation);

      data_out.add_data_vector(
        this->average_velocities.get_reynolds_shear_stresses(),
        reynolds_shear_stress_names,
        DataOut<dim>::type_dof_data,
        reynolds_shear_stress_data_component_interpretation);
=======
      std::vector<std::string> reynolds_stress_names(dim,
                                                     "reynolds_stress_normal");
      std::vector<DataComponentInterpretation::DataComponentInterpretation>
        reynolds_stress_data_component_interpretation(
          dim, DataComponentInterpretation::component_is_part_of_vector);
      reynolds_stress_names.push_back("reynolds_stress_uv");
      reynolds_stress_data_component_interpretation.push_back(
        DataComponentInterpretation::component_is_scalar);

      if (dim == 3)
        {
          reynolds_stress_names.push_back("reynolds_stress_vw");
          reynolds_stress_names.push_back("_reynolds_stress_uw");
          reynolds_stress_data_component_interpretation.push_back(
            DataComponentInterpretation::component_is_scalar);
          reynolds_stress_data_component_interpretation.push_back(
            DataComponentInterpretation::component_is_scalar);
        }

      data_out.add_data_vector(
        this->average_velocities.get_reynolds_stress_handler(),
        this->average_velocities.get_reynolds_stresses(),
        reynolds_stress_names,
        reynolds_stress_data_component_interpretation);
>>>>>>> b6f48d65
    }

  Vector<float> subdomain(this->triangulation->n_active_cells());
  for (unsigned int i = 0; i < subdomain.size(); ++i)
    subdomain(i) = this->triangulation->locally_owned_subdomain();
  data_out.add_data_vector(subdomain, "subdomain");


  // Create additional post-processor that derives information from the solution
  VorticityPostprocessor<dim> vorticity;
  data_out.add_data_vector(solution, vorticity);

  QCriterionPostprocessor<dim> qcriterion;
  data_out.add_data_vector(solution, qcriterion);

  SRFPostprocessor<dim> srf(nsparam.velocitySource.omega_x,
                            nsparam.velocitySource.omega_y,
                            nsparam.velocitySource.omega_z);

  if (nsparam.velocitySource.type ==
      Parameters::VelocitySource::VelocitySourceType::srf)
    data_out.add_data_vector(solution, srf);

  output_field_hook(data_out);

  // Build the patches and write the output

  data_out.build_patches(mapping,
                         subdivision,
                         DataOut<dim>::curved_inner_cells);

  write_vtu_and_pvd<dim>(this->pvdhandler,
                         data_out,
                         folder,
                         solution_name,
                         time,
                         iter,
                         group_files,
                         this->mpi_communicator);

  if (simulation_control->get_output_boundaries())
    {
      DataOutFaces<dim>          data_out_faces;
      BoundaryPostprocessor<dim> boundary_id;
      data_out_faces.attach_dof_handler(this->dof_handler);
      data_out_faces.add_data_vector(solution, boundary_id);
      data_out_faces.build_patches();

      write_boundaries_vtu<dim>(
        data_out_faces, folder, time, iter, this->mpi_communicator);
    }
}

template <int dim, typename VectorType, typename DofsType>
void
NavierStokesBase<dim, VectorType, DofsType>::write_output_forces()
{
  TimerOutput::Scope t(this->computing_timer, "output_forces");
  for (unsigned int boundary_id = 0;
       boundary_id < nsparam.boundary_conditions.size;
       ++boundary_id)
    {
      std::string filename = nsparam.forces_parameters.force_output_name + "." +
                             Utilities::int_to_string(boundary_id, 2) + ".dat";
      std::ofstream output(filename.c_str());

      forces_tables[boundary_id].write_text(output);
    }
}

template <int dim, typename VectorType, typename DofsType>
void
NavierStokesBase<dim, VectorType, DofsType>::write_output_torques()
{
  TimerOutput::Scope t(this->computing_timer, "output_torques");
  for (unsigned int boundary_id = 0;
       boundary_id < nsparam.boundary_conditions.size;
       ++boundary_id)
    {
      std::string filename = nsparam.forces_parameters.torque_output_name +
                             "." + Utilities::int_to_string(boundary_id, 2) +
                             ".dat";
      std::ofstream output(filename.c_str());

      this->torques_tables[boundary_id].write_text(output);
    }
}

template <int dim, typename VectorType, typename DofsType>
void
NavierStokesBase<dim, VectorType, DofsType>::write_checkpoint()
{
  TimerOutput::Scope timer(this->computing_timer, "write_checkpoint");
  std::string        prefix = this->nsparam.restart_parameters.filename;
  if (Utilities::MPI::this_mpi_process(this->mpi_communicator) == 0)
    simulation_control->save(prefix);
  if (Utilities::MPI::this_mpi_process(this->mpi_communicator) == 0)
    this->pvdhandler.save(prefix);

  std::vector<const VectorType *> sol_set_transfer;
  auto &present_solution = this->get_present_solution();
  sol_set_transfer.push_back(&present_solution);
  sol_set_transfer.push_back(&this->solution_m1);
  sol_set_transfer.push_back(&this->solution_m2);
  sol_set_transfer.push_back(&this->solution_m3);
  parallel::distributed::SolutionTransfer<dim, VectorType> system_trans_vectors(
    this->dof_handler);
  system_trans_vectors.prepare_for_serialization(sol_set_transfer);


  if (auto tria = dynamic_cast<parallel::distributed::Triangulation<dim> *>(
        this->triangulation.get()))
    {
      std::string triangulationName = prefix + ".triangulation";
      tria->save(prefix + ".triangulation");
    }
}



// Pre-compile the 2D and 3D version with the types that can occur
template class NavierStokesBase<2, TrilinosWrappers::MPI::Vector, IndexSet>;
template class NavierStokesBase<3, TrilinosWrappers::MPI::Vector, IndexSet>;
template class NavierStokesBase<2,
                                TrilinosWrappers::MPI::BlockVector,
                                std::vector<IndexSet>>;
template class NavierStokesBase<3,
                                TrilinosWrappers::MPI::BlockVector,
                                std::vector<IndexSet>>;<|MERGE_RESOLUTION|>--- conflicted
+++ resolved
@@ -897,18 +897,13 @@
                         "adaptation."));
 
           this->average_velocities.initialize_vectors(
-<<<<<<< HEAD
             this->locally_owned_dofs,
             this->locally_relevant_dofs,
             this->fe.n_dofs_per_vertex(),
-=======
-            *this->triangulation,
-            this->velocity_fem_degree,
-            this->locally_owned_dofs,
-            this->locally_relevant_dofs,
->>>>>>> b6f48d65
             this->mpi_communicator);
         }
+      // Calculate average velocities when the time reaches the initial time.
+      // time >= initial time with the epsilon as tolerance.
       else if (simulation_control->get_current_time() >
                (nsparam.post_processing.initial_time - 1e-6))
         {
@@ -1141,6 +1136,7 @@
   data_component_interpretation.push_back(
     DataComponentInterpretation::component_is_scalar);
 
+
   DataOut<dim> data_out;
 
   // Additional flag to enable the output of high-order elements
@@ -1163,6 +1159,7 @@
       // the average pressure. (<u>, <v>, <w>, <p>)
       std::vector<std::string> average_solution_names(dim, "average_velocity");
       average_solution_names.push_back("average_pressure");
+
       std::vector<DataComponentInterpretation::DataComponentInterpretation>
         average_data_component_interpretation(
           dim, DataComponentInterpretation::component_is_part_of_vector);
@@ -1178,7 +1175,6 @@
       // Add the interpretation of the reynolds stresses of solution.
       // The dim first components are the normal reynolds stress vectors and
       // the following ones are others resolved reynolds stresses.
-<<<<<<< HEAD
       std::vector<std::string> reynolds_normal_stress_names(
         dim, "reynolds_normal_stress");
       reynolds_normal_stress_names.push_back("turbulent_kinetic_energy");
@@ -1219,32 +1215,6 @@
         reynolds_shear_stress_names,
         DataOut<dim>::type_dof_data,
         reynolds_shear_stress_data_component_interpretation);
-=======
-      std::vector<std::string> reynolds_stress_names(dim,
-                                                     "reynolds_stress_normal");
-      std::vector<DataComponentInterpretation::DataComponentInterpretation>
-        reynolds_stress_data_component_interpretation(
-          dim, DataComponentInterpretation::component_is_part_of_vector);
-      reynolds_stress_names.push_back("reynolds_stress_uv");
-      reynolds_stress_data_component_interpretation.push_back(
-        DataComponentInterpretation::component_is_scalar);
-
-      if (dim == 3)
-        {
-          reynolds_stress_names.push_back("reynolds_stress_vw");
-          reynolds_stress_names.push_back("_reynolds_stress_uw");
-          reynolds_stress_data_component_interpretation.push_back(
-            DataComponentInterpretation::component_is_scalar);
-          reynolds_stress_data_component_interpretation.push_back(
-            DataComponentInterpretation::component_is_scalar);
-        }
-
-      data_out.add_data_vector(
-        this->average_velocities.get_reynolds_stress_handler(),
-        this->average_velocities.get_reynolds_stresses(),
-        reynolds_stress_names,
-        reynolds_stress_data_component_interpretation);
->>>>>>> b6f48d65
     }
 
   Vector<float> subdomain(this->triangulation->n_active_cells());
