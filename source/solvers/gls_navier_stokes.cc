--- conflicted
+++ resolved
@@ -407,26 +407,20 @@
               this->simulation_control));
         }
 
-<<<<<<< HEAD
-      // Core assembler
-      this->assemblers.push_back(
-        std::make_shared<GLSNavierStokesVOFAssemblerCore<dim>>(
-          this->simulation_control, this->simulation_parameters));
-=======
       if (this->simulation_parameters.physical_properties_manager
             .is_non_newtonian())
         {
           // Core assembler with Non newtonian viscosity
           this->assemblers.push_back(
             std::make_shared<GLSNavierStokesVOFAssemblerNonNewtonianCore<dim>>(
-              this->simulation_control));
+              this->simulation_control, this->simulation_parameters));
         }
       else
         {
           // Core assembler
           this->assemblers.push_back(
             std::make_shared<GLSNavierStokesVOFAssemblerCore<dim>>(
-              this->simulation_control));
+              this->simulation_control, this->simulation_parameters));
         }
 
       // Surface tension force (STF)
@@ -435,7 +429,6 @@
           std::make_shared<GLSNavierStokesVOFAssemblerSTF<dim>>(
             this->simulation_control,
             this->simulation_parameters.surface_tension_force));
->>>>>>> 745ba5f6
     }
   else
     {
