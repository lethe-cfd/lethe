--- conflicted
+++ resolved
@@ -1,5 +1,4 @@
 #include <core/solutions_output.h>
-
 #include <dem/dem_solver_parameters.h>
 #include <dem/explicit_euler_integrator.h>
 #include <dem/find_contact_detection_step.h>
@@ -97,7 +96,6 @@
         "Specified contact detection method is not valid");
     }
 
-<<<<<<< HEAD
   // Necessary signals for writing and reading checkpoints
   const auto parallel_triangulation =
     dynamic_cast<parallel::distributed::Triangulation<dim> *>(
@@ -112,8 +110,6 @@
               &this->particle_handler,
               true));
 
-=======
->>>>>>> 403f9c1a
   // Initilize contact detection step
   contact_detection_step = true;
   checkpoint_step        = false;
